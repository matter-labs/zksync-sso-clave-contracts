name: CI

on:
  push:
    branches: [ "main" ]
  pull_request:
    branches: [ "main" ]
  workflow_dispatch:

jobs:
  contracts:
    runs-on: ubuntu-latest
    defaults:
      run:
        working-directory: ./
    steps:
<<<<<<< HEAD
    - uses: actions/checkout@v4
      # with:
      #     fetch-depth: 0
=======
    - uses: actions/checkout@692973e3d937129bcbf40652eb9f2f61becf3332 # v4
      with:
          fetch-depth: 0
>>>>>>> 9f6fff5c

    # Start node
    - name: Era Test Node Action
      uses: dutterbutter/era-test-node-action@36ffd2eefd46dc16e7e2a8e1715124400ec0a3ba # v1

    # Setup pnpm
    - name: Setup pnpm
      uses: pnpm/action-setup@v4
      with:
        version: 9.11.0

    - name: Use Node.js
      uses: actions/setup-node@0a44ba7841725637a19e28fa30b79a866c81b0a6 # v4
      with:
        node-version: lts/Iron
        cache: 'pnpm'

    # Install dependencies for contracts/gateway/sdk
    - name: Install dependencies
      run: pnpm install -r --frozen-lockfile

    # Build SDK
    - name: Build SDK
      run: pnpm nx build:cjs sdk

    # Build contracts and generate types
    - name: Build contracts
      run: pnpm nx build contracts

    # Start the Gateway
    - name: Run Gateway in the background
      run: |
        pnpm nx dev gateway --port 3002 &
        for attempt in {1..20}; do sleep 1; if (curl localhost:3002| head -n1 | grep -Ev 'Nuxt Dev server is starting...|Starting Nuxt...'); then echo ready; break; fi; echo waiting...; done

    # Run e2e tests
    - name: Run e2e test
      run: pnpm nx test contracts -- --typecheck<|MERGE_RESOLUTION|>--- conflicted
+++ resolved
@@ -14,15 +14,7 @@
       run:
         working-directory: ./
     steps:
-<<<<<<< HEAD
-    - uses: actions/checkout@v4
-      # with:
-      #     fetch-depth: 0
-=======
     - uses: actions/checkout@692973e3d937129bcbf40652eb9f2f61becf3332 # v4
-      with:
-          fetch-depth: 0
->>>>>>> 9f6fff5c
 
     # Start node
     - name: Era Test Node Action
