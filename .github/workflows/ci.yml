--- conflicted
+++ resolved
@@ -32,25 +32,11 @@
       uses: actions/setup-node@v4
       with:
         node-version: lts/Iron
-<<<<<<< HEAD
-        cache: 'npm'
-        cache-dependency-path: '**/package-lock.json'
-    - name: Install contracts dependencies
-      working-directory: ./packages/contracts
-      run: npm ci
-    - name: Install gateway dependencies
-      working-directory: ./packages/gateway
-      run: npm ci
-    - name: Install sdk dependencies
-      working-directory: ./packages/sdk
-      run: npm ci
-=======
         cache: 'pnpm'
 
     # Install dependencies for contracts/gateway/sdk
     - name: Install dependencies
       run: pnpm install -r --frozen-lockfile
->>>>>>> 782e0c5b
 
     # Build SDK
     - name: Build SDK
@@ -73,9 +59,4 @@
 
     # Run e2e tests
     - name: Run e2e test
-<<<<<<< HEAD
-      working-directory: ./packages/contracts
-      run: npm run test -- --typecheck
-=======
-      run: pnpm nx test contracts -- --typecheck
->>>>>>> 782e0c5b
+      run: pnpm nx test contracts -- --typecheck