import "@typechain/hardhat";
import "@matterlabs/hardhat-zksync";
import "@nomicfoundation/hardhat-chai-matchers";
import "./scripts/deploy";
import "./scripts/publish";
import "./scripts/upgrade";

import { HardhatUserConfig } from "hardhat/config";

const config: HardhatUserConfig = {
  paths: {
    sources: "src",
    deployPaths: "scripts",
  },
  defaultNetwork: "inMemoryNode",
  networks: {
    zkSyncSepoliaTestnet: {
      url: "https://sepolia.era.zksync.dev",
      ethNetwork: "sepolia",
      zksync: true,
      verifyURL: "https://explorer.sepolia.era.zksync.dev/contract_verification",
    },
    zkSyncMainnet: {
      url: "https://mainnet.era.zksync.io",
      ethNetwork: "mainnet",
      zksync: true,
      verifyURL: "https://zksync2-mainnet-explorer.zksync.io/contract_verification",
    },
    dockerizedNode: {
      url: "http://localhost:3050",
      ethNetwork: "http://localhost:8545",
      zksync: true,
    },
    inMemoryNode: {
      url: "http://127.0.0.1:8011",
      ethNetwork: "localhost", // in-memory node doesn't support eth node; removing this line will cause an error
      zksync: true,
    },
    demoNode: {
      url: "https://node.nvillanueva.com",
      ethNetwork: "localhost", // in-memory node doesn't support eth node; removing this line will cause an error
      zksync: true,
    },
    hardhat: {
      zksync: true,
    },
  },
  zksolc: {
<<<<<<< HEAD
    version: "1.5.11",
=======
    version: "1.5.12",
>>>>>>> b3580c37
    settings: {
      // https://era.zksync.io/docs/tools/hardhat/hardhat-zksync-solc.html#configuration
      // Native AA calls an internal system contract, so it needs extra permissions
      enableEraVMExtensions: true,
    },
  },
  solidity: {
    version: "0.8.28",
    settings: {
      evmVersion: "cancun",
      codegen: "yul",
    },
  },
};

export default config;<|MERGE_RESOLUTION|>--- conflicted
+++ resolved
@@ -46,11 +46,7 @@
     },
   },
   zksolc: {
-<<<<<<< HEAD
-    version: "1.5.11",
-=======
     version: "1.5.12",
->>>>>>> b3580c37
     settings: {
       // https://era.zksync.io/docs/tools/hardhat/hardhat-zksync-solc.html#configuration
       // Native AA calls an internal system contract, so it needs extra permissions
