<template>
  <ViewsConfirmationRequestAccounts v-if="!sessionPreferences" />
  <ViewsConfirmationRequestSession
    v-else
    :session-preferences="sessionPreferences"
  />
</template>

<script lang="ts" setup>
import type { SessionPreferences } from "zksync-sso";

const { request } = storeToRefs(useRequestsStore());

<<<<<<< HEAD
// TODO: if user is logged in and has an active session,
// display the request account view
// if user is logged in but does not have an active session,
// display the request session view

const session = computed<SessionPreferences | undefined>(() => {
=======
const sessionPreferences = computed<SessionPreferences | undefined>(() => {
>>>>>>> 8c3e1d9d
  if (request.value?.content.action.method !== "eth_requestAccounts") return undefined;
  if ("sessionPreferences" in (request.value.content.action.params!)) {
    return request.value.content.action.params.sessionPreferences;
  }
  return undefined;
});
</script><|MERGE_RESOLUTION|>--- conflicted
+++ resolved
@@ -11,16 +11,12 @@
 
 const { request } = storeToRefs(useRequestsStore());
 
-<<<<<<< HEAD
 // TODO: if user is logged in and has an active session,
 // display the request account view
 // if user is logged in but does not have an active session,
 // display the request session view
 
-const session = computed<SessionPreferences | undefined>(() => {
-=======
 const sessionPreferences = computed<SessionPreferences | undefined>(() => {
->>>>>>> 8c3e1d9d
   if (request.value?.content.action.method !== "eth_requestAccounts") return undefined;
   if ("sessionPreferences" in (request.value.content.action.params!)) {
     return request.value.content.action.params.sessionPreferences;
