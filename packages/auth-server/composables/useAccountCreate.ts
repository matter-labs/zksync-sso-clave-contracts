import { toHex } from "viem";
import { generatePrivateKey, privateKeyToAddress } from "viem/accounts";
import { deployAccount } from "zksync-sso/client";
import { registerNewPasskey } from "zksync-sso/client/passkey";
import type { SessionConfig } from "zksync-sso/utils";

export const useAccountCreate = (_chainId: MaybeRef<SupportedChainId>) => {
  const chainId = toRef(_chainId);
  const { login } = useAccountStore();
  const { getThrowAwayClient } = useClientStore();

<<<<<<< HEAD
  const { inProgress: registerInProgress, execute: createAccount } = useAsync(async (session?: Omit<SessionConfig, "signer">) => {
    // Format passkey display name similar to "ZK SSO 11/11/2024 01:46 PM"
    let name = `ZK SSO ${(new Date()).toLocaleDateString("en-US")}`;
=======
  const { inProgress: registerInProgress, execute: createAccount } = useAsync(async () => {
    // Format passkey display name similar to "ZKsync SSO 11/11/2024 01:46 PM"
    let name = `ZKsync SSO ${(new Date()).toLocaleDateString("en-US")}`;
>>>>>>> 8efebf46
    name += ` ${(new Date()).toLocaleTimeString([], { hour: "2-digit", minute: "2-digit" })}`;

    const {
      credentialPublicKey,
      credentialId,
    } = await registerNewPasskey({
      userName: name,
      userDisplayName: name,
    });

    let sessionData: SessionConfig | undefined;
    const sessionKey = generatePrivateKey();
    const signer = privateKeyToAddress(sessionKey);
    if (session) {
      sessionData = {
        ...session,
        signer: signer,
      };
    }

    const deployerClient = getThrowAwayClient({ chainId: chainId.value });

    const deployedAccount = await deployAccount(deployerClient, {
      credentialPublicKey,
      uniqueAccountId: credentialId,
      contracts: contractsByChain[chainId.value],
      paymasterAddress: contractsByChain[chainId.value].accountPaymaster,
      initialSession: sessionData || undefined,
    });

    login({
      username: credentialId,
      address: deployedAccount.address,
      passkey: toHex(credentialPublicKey),
    });

    return {
      address: deployedAccount.address,
      chainId: chainId.value,
      sessionKey: session ? sessionKey : undefined,
      signer,
      sessionConfig: sessionData,
    };
  });

  return {
    registerInProgress,
    createAccount,
  };
};<|MERGE_RESOLUTION|>--- conflicted
+++ resolved
@@ -9,15 +9,9 @@
   const { login } = useAccountStore();
   const { getThrowAwayClient } = useClientStore();
 
-<<<<<<< HEAD
   const { inProgress: registerInProgress, execute: createAccount } = useAsync(async (session?: Omit<SessionConfig, "signer">) => {
-    // Format passkey display name similar to "ZK SSO 11/11/2024 01:46 PM"
-    let name = `ZK SSO ${(new Date()).toLocaleDateString("en-US")}`;
-=======
-  const { inProgress: registerInProgress, execute: createAccount } = useAsync(async () => {
     // Format passkey display name similar to "ZKsync SSO 11/11/2024 01:46 PM"
     let name = `ZKsync SSO ${(new Date()).toLocaleDateString("en-US")}`;
->>>>>>> 8efebf46
     name += ` ${(new Date()).toLocaleTimeString([], { hour: "2-digit", minute: "2-digit" })}`;
 
     const {
