--- conflicted
+++ resolved
@@ -30,11 +30,7 @@
     session: "0xeD30117A528235a4f539974bB9093565eBB02172",
     passkey: "0x0e907201f5BC4e536A7382e488c1FD2e41485a6f",
     accountFactory: "0xaAF5f437fB0524492886fbA64D703df15BF619AE",
-<<<<<<< HEAD
-    accountPaymaster: "0xB05851A9c4FaD7F5bF647991384ad2fE0A2Ea380",
-=======
     accountPaymaster: "0xcE98d6E9456CdFE5eDC1Ce6c32eEce8F71AF6b74",
->>>>>>> ff066dee
   },
 };
 
