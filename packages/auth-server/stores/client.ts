--- conflicted
+++ resolved
@@ -7,52 +7,26 @@
 export const supportedChains = [zksyncSepoliaTestnet, zksyncInMemoryNode];
 export type SupportedChainId = (typeof supportedChains)[number]["id"];
 export const blockExplorerApiByChain: Record<SupportedChainId, string> = {
-  // [zksync.id]: zksync.blockExplorers.native.apiUrl,
   [zksyncSepoliaTestnet.id]: zksyncSepoliaTestnet.blockExplorers.native.blockExplorerApi,
   [zksyncInMemoryNode.id]: "http://localhost:8011",
 };
 
 type ChainContracts = PasskeyRequiredContracts & {
   accountFactory: NonNullable<PasskeyRequiredContracts["accountFactory"]>;
-<<<<<<< HEAD
-  accountImplementation: NonNullable<PasskeyRequiredContracts["accountImplementation"]>;
   accountPaymaster: Address;
 };
 export const contractsByChain: Record<SupportedChainId, ChainContracts> = {
-=======
-};
-export const contractsByChain: Record<SupportedChainId, ChainContracts> = {
-  [zksync.id]: {
-    session: "0x",
-    passkey: "0x",
-    accountFactory: "0x",
-  },
->>>>>>> ee9b4aad
   [zksyncSepoliaTestnet.id]: {
     session: "0x64AEB39926631F9601D78E3024D32632564C057B",
     passkey: "0x7AC1718A54372B5D5fDAca2B7aB6dC6019078d20",
     accountFactory: "0x35b135308f93B8d13811b2193F84B4a4dAbecAe1",
-<<<<<<< HEAD
-    accountImplementation: "0xCcACB2451dAAdCA7f3A9e4fB5931551F32dEe849",
     accountPaymaster: "0x384Cac169CDcb7c515ff3A9e7f1236D2a1e8924C",
-=======
-  },
-  [zksyncLocalNode.id]: {
-    session: "0x",
-    passkey: "0x",
-    accountFactory: "0x",
->>>>>>> ee9b4aad
   },
   [zksyncInMemoryNode.id]: {
     session: "0xCfcCD82F2fA50d86e8C91c1cE75f6935806Ae4D2",
     passkey: "0x07734BA326b6AD13BfC0115b0903EB14268F1617",
-<<<<<<< HEAD
-    accountFactory: "0x23b13d016E973C9915c6252271fF06cCA2098885",
-    accountImplementation: "0x0fA8Ed8e24db620f5d80c2683D16d405a5357450",
-    accountPaymaster: "0xe1577D1a1b86194A35079bC6Ee43151CeeA723F3",
-=======
     accountFactory: "0xaAF5f437fB0524492886fbA64D703df15BF619AE",
->>>>>>> ee9b4aad
+    accountPaymaster: "0x0683E542081D9CeBBFe83f07A3102eB2Da318613",
   },
 };
 
