--- conflicted
+++ resolved
@@ -25,13 +25,8 @@
   [zksyncInMemoryNode.id]: {
     session: "0xc81BdB6e98da8e23aa646969A7e942752b9B10c4",
     passkey: "0x07734BA326b6AD13BfC0115b0903EB14268F1617",
-<<<<<<< HEAD
-    accountFactory: "0x55C9400Ef6e7779433Dd4c5a0Cdb9514E5f43f96",
-    accountPaymaster: "0x381bd83F36c33E1bF48600E84edED6367F306C92",
-=======
     accountFactory: "0xaAF5f437fB0524492886fbA64D703df15BF619AE",
     accountPaymaster: "0x25f2725637E9340E8f2a59eCb92F5fE0dA8e8573",
->>>>>>> 6659e398
   },
 };
 
