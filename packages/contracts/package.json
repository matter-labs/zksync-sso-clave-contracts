--- conflicted
+++ resolved
@@ -43,14 +43,9 @@
   "dependencies": {
     "@matterlabs/zksync-contracts": "^0.6.1",
     "@nomad-xyz/excessively-safe-call": "^0.0.1-rc.1",
-<<<<<<< HEAD
     "@openzeppelin/contracts": "4.9.6",
     "@openzeppelin/contracts-upgradeable": "4.9",
     "bigint-conversion": "^2.4.3",
-=======
-    "@openzeppelin/contracts": "^4.6.0",
-    "@openzeppelin/contracts-upgradeable": "^4.6.0",
->>>>>>> 782e0c5b
     "cbor-web": "^9.0.2",
     "hardhat": "^2.22.10",
     "ts-node": "^10.9.2",
