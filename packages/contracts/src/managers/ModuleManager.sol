--- conflicted
+++ resolved
@@ -54,30 +54,17 @@
     }
   }
 
-<<<<<<< HEAD
-    function _addNativeModule(
-        address moduleAddress,
-        bytes memory moduleData
-    ) internal {
-        if (!_supportsModule(moduleAddress)) {
-            console.log("module", moduleAddress, "is not supported");
-            // revert Errors.MODULE_ERC165_FAIL();
-        }
-
-        _modulesLinkedList().add(moduleAddress);
-=======
   /// @inheritdoc IModuleManager
   function isModule(address addr) external view override returns (bool) {
     return _isModule(addr);
   }
->>>>>>> 424e971f
 
   /// @inheritdoc IModuleManager
   function listModules() external view override returns (address[] memory moduleList) {
     moduleList = _modulesLinkedList().list();
   }
 
-  function _addNativeModule(address moduleAddress, bytes calldata moduleData) internal {
+  function _addNativeModule(address moduleAddress, bytes memory moduleData) internal {
     if (!_supportsModule(moduleAddress)) {
       console.log("module", moduleAddress, "is not supported");
       // revert Errors.MODULE_ERC165_FAIL();
