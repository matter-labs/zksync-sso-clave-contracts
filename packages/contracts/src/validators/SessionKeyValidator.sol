// SPDX-License-Identifier: MIT
pragma solidity ^0.8.23;

import "../interfaces/IERC7579Module.sol";
import { EnumerableSet } from "@openzeppelin/contracts/utils/structs/EnumerableSet.sol";
import { IERC165 } from "@openzeppelin/contracts/utils/introspection/IERC165.sol";

import { IModule } from "../interfaces/IModule.sol";
import { IValidationHook } from "../interfaces/IHook.sol";
import { IModuleValidator } from "../interfaces/IModuleValidator.sol";

import { Transaction } from "@matterlabs/zksync-contracts/l2/system-contracts/libraries/TransactionHelper.sol";
import { IHook } from "../interfaces/IERC7579Module.sol";
import { ECDSA } from "@openzeppelin/contracts/utils/cryptography/ECDSA.sol";

import { IHookManager } from "../interfaces/IHookManager.sol";
import { IValidatorManager } from "../interfaces/IValidatorManager.sol";

import { ITimestampAsserter } from "../interfaces/ITimestampAsserter.sol";

library SessionLib {
  using SessionLib for SessionLib.Constraint;
  using SessionLib for SessionLib.UsageLimit;

<<<<<<< HEAD
  // TODO: update with the actual address / create a function that returns it depending on chain id
  ITimestampAsserter constant TIMESTAMP_ASSERTER = ITimestampAsserter(0xDc161Fb346B180a32b770a507AFC0B5D5a65255d);

  // For each session, its session status can only be changed
=======
  // We do not permit session keys to be reused to open multiple sessions
  // (after one expires or is closed, e.g.).
  // For each session key, its session status can only be changed
>>>>>>> 46bf2a24
  // from NotInitialized to Active, and from Active to Closed.
  // To reopen a session with the same spec, use a different signer.
  enum Status {
    NotInitialized,
    Active,
    Closed
  }

  // This struct is used to track usage information for each session.
  // Along with `status`, this is considered the session state.
  // While everything else is considered the session spec, and is stored offchain.
  // Storage layout of this struct is weird to conform to ERC-7562 storage access restrictions during validation.
  // Each innermost mapping is always mapping(address account => ...).
  struct SessionStorage {
    mapping(address => Status) status;
    UsageTracker fee;
    // (target) => transfer value tracker
    mapping(address => UsageTracker) transferValue;
    // (target, selector) => call value tracker
    mapping(address => mapping(bytes4 => UsageTracker)) callValue;
    // (target, selector, index) => call parameter tracker
    // index is the constraint index in callPolicy, not the parameter index
    mapping(address => mapping(bytes4 => mapping(uint256 => UsageTracker))) params;
  }

  struct Constraint {
    Condition condition;
    uint64 index;
    bytes32 refValue;
    UsageLimit limit;
  }

  struct UsageTracker {
    // Used for LimitType.Lifetime
    mapping(address => uint256) lifetimeUsage;
    // Used for LimitType.Allowance
    // period => used that period
    mapping(uint64 => mapping(address => uint256)) allowanceUsage;
  }

  struct UsageLimit {
    LimitType limitType;
    uint256 limit; // ignored if limitType == Unlimited
    uint256 period; // ignored if limitType != Allowance
  }

  enum LimitType {
    Unlimited,
    Lifetime,
    Allowance
  }

  enum Condition {
    Unconstrained,
    Equal,
    Greater,
    Less,
    GreaterOrEqual,
    LessOrEqual,
    NotEqual
  }

  struct SessionSpec {
    address signer;
    uint256 expiresAt;
    UsageLimit feeLimit;
    CallSpec[] callPolicies;
    TransferSpec[] transferPolicies;
  }

  struct CallSpec {
    address target;
    bytes4 selector;
    uint256 maxValuePerUse;
    UsageLimit valueLimit;
    Constraint[] constraints;
    // add max data length restriction?
    // add max number of calls restriction?
  }

  struct TransferSpec {
    address target;
    uint256 maxValuePerUse;
    UsageLimit valueLimit;
  }

  struct LimitState {
    // this might also be limited by a constraint or `maxValuePerUse`,
    // which is not reflected here
    uint256 remaining;
    address target;
    // ignored for transfer value
    bytes4 selector;
    // ignored for transfer and call value
    uint256 index;
  }

  // Info about remaining session limits and its status
  struct SessionState {
    Status status;
    uint256 feesRemaining;
    LimitState[] transferValue;
    LimitState[] callValue;
    LimitState[] callParams;
  }

<<<<<<< HEAD
  function checkAndUpdate(
    UsageLimit memory limit,
    UsageTracker storage tracker,
    uint256 value,
    uint64 period
  ) internal {
=======
  function checkAndUpdate(UsageLimit memory limit, UsageTracker storage tracker, uint256 value) internal {
>>>>>>> 46bf2a24
    if (limit.limitType == LimitType.Lifetime) {
      require(tracker.lifetimeUsage[msg.sender] + value <= limit.limit, "Lifetime limit exceeded");
      tracker.lifetimeUsage[msg.sender] += value;
    }
    if (limit.limitType == LimitType.Allowance) {
      TIMESTAMP_ASSERTER.assertTimestampInRange(period * limit.period, (period + 1) * limit.period);
      require(tracker.allowanceUsage[period][msg.sender] + value <= limit.limit, "Allowance limit exceeded");
      tracker.allowanceUsage[period][msg.sender] += value;
    }
  }

<<<<<<< HEAD
  function checkAndUpdate(
    Constraint memory constraint,
    UsageTracker storage tracker,
    bytes calldata data,
    uint64 period
  ) internal {
=======
  function checkAndUpdate(Constraint memory constraint, UsageTracker storage tracker, bytes calldata data) internal {
>>>>>>> 46bf2a24
    uint256 index = 4 + constraint.index * 32;
    bytes32 param = bytes32(data[index:index + 32]);
    Condition condition = constraint.condition;
    bytes32 refValue = constraint.refValue;

    if (condition == Condition.Equal) {
      require(param == refValue, "EQUAL constraint not met");
    } else if (condition == Condition.Greater) {
      require(param > refValue, "GREATER constraint not met");
    } else if (condition == Condition.Less) {
      require(param < refValue, "LESS constraint not met");
    } else if (condition == Condition.GreaterOrEqual) {
      require(param >= refValue, "GREATER_OR_EQUAL constraint not met");
    } else if (condition == Condition.LessOrEqual) {
      require(param <= refValue, "LESS_OR_EQUAL constraint not met");
    } else if (condition == Condition.NotEqual) {
      require(param != refValue, "NOT_EQUAL constraint not met");
    }

<<<<<<< HEAD
    constraint.limit.checkAndUpdate(tracker, uint256(param), period);
  }

  // Here we additionally pass uint64[] periodId to check allowance limits
  // periodId is defined as block.timestamp / limit.period if limitType == Allowance, and 0 otherwise (which will be ignored).
  // periodIds[0] is for fee limit,
  // periodIds[1] is for value limit,
  // periodIds[2:] are for call constraints, if there are any.
  // It is required to pass them in (instead of computing via block.timestamp) since during validation
  // we can only assert the range of the timestamp, but not access the value.
  function validate(
    SessionStorage storage state,
    Transaction calldata transaction,
    SessionSpec memory spec,
    uint64[] memory periodIds
  ) internal {
    require(state.status[msg.sender] == Status.Active, "Session is not active");
    TIMESTAMP_ASSERTER.assertTimestampInRange(0, spec.expiresAt);

    // TODO: update fee allowance with the gasleft/refund at the end of execution
    uint256 fee = transaction.maxFeePerGas * transaction.gasLimit;
    spec.feeLimit.checkAndUpdate(state.fee, fee, periodIds[0]);
=======
    constraint.limit.checkAndUpdate(tracker, uint256(param));
  }

  function validate(SessionStorage storage state, Transaction calldata transaction, SessionSpec memory spec) internal {
    require(state.status[msg.sender] == Status.Active, "Session is not active");

    // TODO uncomment when it's possible to check timestamps during validation
    // require(block.timestamp <= session.expiresAt);

    // TODO: update fee allowance with the gasleft/refund at the end of execution
    uint256 fee = transaction.maxFeePerGas * transaction.gasLimit;
    spec.feeLimit.checkAndUpdate(state.fee, fee);
>>>>>>> 46bf2a24

    address target = address(uint160(transaction.to));

    if (transaction.data.length >= 4) {
      bytes4 selector = bytes4(transaction.data[:4]);
      CallSpec memory callPolicy;
      bool found = false;

      for (uint256 i = 0; i < spec.callPolicies.length; i++) {
        if (spec.callPolicies[i].target == target && spec.callPolicies[i].selector == selector) {
          callPolicy = spec.callPolicies[i];
          found = true;
          break;
        }
      }

      require(found, "Call not allowed");
      require(transaction.value <= callPolicy.maxValuePerUse, "Value exceeds limit");
<<<<<<< HEAD
      callPolicy.valueLimit.checkAndUpdate(state.callValue[target][selector], transaction.value, periodIds[1]);

      for (uint256 i = 0; i < callPolicy.constraints.length; i++) {
        callPolicy.constraints[i].checkAndUpdate(state.params[target][selector][i], transaction.data, periodIds[i + 2]);
=======
      callPolicy.valueLimit.checkAndUpdate(state.callValue[target][selector], transaction.value);

      for (uint256 i = 0; i < callPolicy.constraints.length; i++) {
        callPolicy.constraints[i].checkAndUpdate(state.params[target][selector][i], transaction.data);
>>>>>>> 46bf2a24
      }
    } else {
      TransferSpec memory transferPolicy;
      bool found = false;

      for (uint256 i = 0; i < spec.transferPolicies.length; i++) {
        if (spec.transferPolicies[i].target == target) {
          transferPolicy = spec.transferPolicies[i];
          found = true;
          break;
        }
      }

      require(found, "Transfer not allowed");
      require(transaction.value <= transferPolicy.maxValuePerUse, "Value exceeds limit");
<<<<<<< HEAD
      transferPolicy.valueLimit.checkAndUpdate(state.transferValue[target], transaction.value, periodIds[1]);
=======
      transferPolicy.valueLimit.checkAndUpdate(state.transferValue[target], transaction.value);
>>>>>>> 46bf2a24
    }
  }

  function remainingLimit(
    UsageLimit memory limit,
    UsageTracker storage tracker,
    address account
  ) internal view returns (uint256) {
    if (limit.limitType == LimitType.Unlimited) {
      // this might be still limited by `maxValuePerUse` or a constraint
      return type(uint256).max;
    }
    if (limit.limitType == LimitType.Lifetime) {
      return limit.limit - tracker.lifetimeUsage[account];
    }
    if (limit.limitType == LimitType.Allowance) {
      // this is not used during validation, so it's fine to use block.timestamp
<<<<<<< HEAD
      uint64 period = uint64(block.timestamp / limit.period);
=======
      uint256 period = block.timestamp / limit.period;
>>>>>>> 46bf2a24
      return limit.limit - tracker.allowanceUsage[period][account];
    }
  }

  function getState(
    SessionStorage storage session,
    address account,
    SessionSpec calldata spec
  ) internal view returns (SessionState memory) {
    uint256 totalConstraints = 0;
    for (uint256 i = 0; i < spec.callPolicies.length; i++) {
      totalConstraints += spec.callPolicies[i].constraints.length;
    }

    LimitState[] memory transferValue = new LimitState[](spec.transferPolicies.length);
    LimitState[] memory callValue = new LimitState[](spec.callPolicies.length);
    LimitState[] memory callParams = new LimitState[](totalConstraints); // there will be empty ones at the end
    uint256 paramLimitIndex = 0;

    for (uint256 i = 0; i < transferValue.length; i++) {
      TransferSpec memory transferSpec = spec.transferPolicies[i];
      transferValue[i] = LimitState({
        remaining: remainingLimit(transferSpec.valueLimit, session.transferValue[transferSpec.target], account),
        target: spec.transferPolicies[i].target,
        selector: bytes4(0),
        index: 0
      });
    }

    for (uint256 i = 0; i < callValue.length; i++) {
      CallSpec memory callSpec = spec.callPolicies[i];
      callValue[i] = LimitState({
        remaining: remainingLimit(callSpec.valueLimit, session.callValue[callSpec.target][callSpec.selector], account),
        target: callSpec.target,
        selector: callSpec.selector,
        index: 0
      });

      for (uint256 j = 0; j < callSpec.constraints.length; j++) {
        if (callSpec.constraints[j].limit.limitType != LimitType.Unlimited) {
          callParams[paramLimitIndex++] = LimitState({
            remaining: remainingLimit(
              callSpec.constraints[j].limit,
              session.params[callSpec.target][callSpec.selector][j],
              account
            ),
            target: callSpec.target,
            selector: callSpec.selector,
            index: callSpec.constraints[j].index
          });
        }
      }
    }

    // shrink array to actual size
    assembly {
      mstore(callParams, paramLimitIndex)
    }

    return
      SessionState({
        status: session.status[account],
        feesRemaining: remainingLimit(spec.feeLimit, session.fee, account),
        transferValue: transferValue,
        callValue: callValue,
        callParams: callParams
      });
  }
}

contract SessionKeyValidator is IHook, IValidationHook, IModuleValidator, IModule {
  using SessionLib for SessionLib.SessionStorage;
  using EnumerableSet for EnumerableSet.Bytes32Set;

  event SessionCreated(address indexed account, bytes32 indexed sessionHash, SessionLib.SessionSpec sessionSpec);
  event SessionRevoked(address indexed account, bytes32 indexed sessionHash);

  bytes4 constant EIP1271_SUCCESS_RETURN_VALUE = 0x1626ba7e;

<<<<<<< HEAD
  // account => hashes of session specs
  // Can be used to revoke all session keys in case offchain storage is not available.
  // TODO: Is emitting an event sufficient instead?
  // mapping(address => EnumerableSet.Bytes32Set) private sessionHashes;
=======
  // account => number of open sessions
  // NOTE: expired sessions are still counted if not explicitly revoked
>>>>>>> 46bf2a24
  mapping(address => uint256) private sessionCounter;
  // session hash => session state
  mapping(bytes32 => SessionLib.SessionStorage) private sessions;

  function sessionState(
    address account,
    SessionLib.SessionSpec calldata spec
  ) external view returns (SessionLib.SessionState memory) {
    return sessions[keccak256(abi.encode(spec))].getState(account, spec);
  }

  function sessionStatus(address account, bytes32 sessionHash) external view returns (SessionLib.Status) {
    return sessions[sessionHash].status[account];
  }

  function handleValidation(bytes32 signedHash, bytes memory signature) external view returns (bool) {
    // this only validates that the session key is linked to the account, not the transaction against the session spec
    return isValidSignature(signedHash, signature) == EIP1271_SUCCESS_RETURN_VALUE;
  }

  function addValidationKey(bytes memory sessionData) external returns (bool) {
    if (sessionData.length == 0) {
      return false;
    }
    SessionLib.SessionSpec memory sessionSpec = abi.decode(sessionData, (SessionLib.SessionSpec));
    createSession(sessionSpec);
    return true;
  }

  function createSession(SessionLib.SessionSpec memory sessionSpec) public {
    bytes32 sessionHash = keccak256(abi.encode(sessionSpec));
    require(_isInitialized(msg.sender), "Account not initialized");
    require(sessionSpec.signer != address(0), "Invalid signer");
    require(sessions[sessionHash].status[msg.sender] == SessionLib.Status.NotInitialized, "Session already exists");
    require(sessionSpec.feeLimit.limitType != SessionLib.LimitType.Unlimited, "Unlimited fee allowance is not safe");
<<<<<<< HEAD
    // sessionHashes[msg.sender].add(sessionHash);
=======
>>>>>>> 46bf2a24
    sessionCounter[msg.sender]++;
    sessions[sessionHash].status[msg.sender] = SessionLib.Status.Active;
    emit SessionCreated(msg.sender, sessionHash, sessionSpec);
  }

  function init(bytes calldata data) external {
    // to prevent recursion, since addHook also calls init
    if (!_isInitialized(msg.sender)) {
      IHookManager(msg.sender).addHook(abi.encodePacked(address(this)), true);
      IValidatorManager(msg.sender).addModuleValidator(address(this), data);
    }
  }

  function onInstall(bytes calldata data) external override {
    // TODO
  }

  function onUninstall(bytes calldata) external override {
    // TODO
    _uninstall();
  }

  function disable() external {
    if (_isInitialized(msg.sender)) {
      _uninstall();
      IValidatorManager(msg.sender).removeModuleValidator(address(this));
      IHookManager(msg.sender).removeHook(address(this), true);
    }
  }

  function _uninstall() internal {
    // Here we have to revoke all keys, so that if the module
    // is installed again later, there will be no active sessions from the past.
    // Problem: if there are too many keys, this will run out of gas.
    // Solution: before uninstalling, require that all keys are revoked manually.
<<<<<<< HEAD
    // require(sessionHashes[msg.sender].length() == 0, "Revoke all keys first");
=======
>>>>>>> 46bf2a24
    require(sessionCounter[msg.sender] == 0, "Revoke all keys first");
  }

  function supportsInterface(bytes4 interfaceId) external pure override returns (bool) {
    return
      interfaceId != 0xffffffff &&
      (interfaceId == type(IERC165).interfaceId ||
        interfaceId == type(IValidationHook).interfaceId ||
        interfaceId == type(IModuleValidator).interfaceId ||
        interfaceId == type(IModule).interfaceId);
  }

  // TODO: make the session owner able revoke its own key, in case it was leaked, to prevent further misuse?
  function revokeKey(bytes32 sessionHash) public {
    require(sessions[sessionHash].status[msg.sender] == SessionLib.Status.Active, "Nothing to revoke");
    sessions[sessionHash].status[msg.sender] = SessionLib.Status.Closed;
<<<<<<< HEAD
    // sessionHashes[msg.sender].remove(sessionHash);
=======
>>>>>>> 46bf2a24
    sessionCounter[msg.sender]--;
    emit SessionRevoked(msg.sender, sessionHash);
  }

  function revokeKeys(bytes32[] calldata sessionHashes) external {
    for (uint256 i = 0; i < sessionHashes.length; i++) {
      revokeKey(sessionHashes[i]);
    }
  }

  /*
   * If there are any spend limits configured
   * @param smartAccount The smart account to check
   * @return true if spend limits are configured initialized, false otherwise
   */
  function isInitialized(address smartAccount) external view returns (bool) {
    return _isInitialized(smartAccount);
  }

  function _isInitialized(address smartAccount) internal view returns (bool) {
    return IHookManager(smartAccount).isHook(address(this));
    // && IValidatorManager(smartAccount).isModuleValidator(address(this));
  }

  /*
   * Currently doing 1271 validation, but might update the interface to match the zksync account validation
   */
  function isValidSignature(bytes32 hash, bytes memory signature) public view returns (bytes4 magic) {
    magic = EIP1271_SUCCESS_RETURN_VALUE;
    // TODO: Does this method have to work standalone? If not, validationHook is sufficient for validation.
  }

  function validationHook(bytes32 signedHash, Transaction calldata transaction, bytes calldata hookData) external {
    (bytes memory signature, address validator, ) = abi.decode(transaction.signature, (bytes, address, bytes[]));
    if (validator != address(this)) {
      // This transaction is not meant to be validated by this module
      return;
    }
<<<<<<< HEAD
    (SessionLib.SessionSpec memory spec, uint64[] memory periodIds) = abi.decode(
      hookData,
      (SessionLib.SessionSpec, uint64[])
    );
    (address recoveredAddress, ) = ECDSA.tryRecover(signedHash, signature);
    require(recoveredAddress == spec.signer, "Invalid signer");
    bytes32 sessionHash = keccak256(abi.encode(spec));
    sessions[sessionHash].validate(transaction, spec, periodIds);
=======
    SessionLib.SessionSpec memory spec = abi.decode(hookData, (SessionLib.SessionSpec));
    (address recoveredAddress, ) = ECDSA.tryRecover(signedHash, signature);
    require(recoveredAddress == spec.signer, "Invalid signer");
    bytes32 sessionHash = keccak256(abi.encode(spec));
    sessions[sessionHash].validate(transaction, spec);
>>>>>>> 46bf2a24
  }

  /**
   * The name of the module
   * @return name The name of the module
   */
  function name() external pure returns (string memory) {
    return "SessionKeyValidator";
  }

  /**
   * Currently in dev
   * @return version The version of the module
   */
  function version() external pure returns (string memory) {
    return "0.0.0";
  }

  /*
   * Does validation and hooks transaction depending on the key
   * @param typeID The type ID to check
   * @return true if the module is of the given type, false otherwise
   */
  function isModuleType(uint256 typeID) external pure override returns (bool) {
    return typeID == MODULE_TYPE_VALIDATOR;
  }

  /*
   * Look at the transaction data to parse out what needs to be done
   */
  function preCheck(
    address msgSender,
    uint256 msgValue,
    bytes calldata msgData
  ) external returns (bytes memory hookData) {}

  /*
   * Validate data from the pre-check hook after the transaction is executed
   */
  function postCheck(bytes calldata hookData) external {}
}<|MERGE_RESOLUTION|>--- conflicted
+++ resolved
@@ -22,16 +22,10 @@
   using SessionLib for SessionLib.Constraint;
   using SessionLib for SessionLib.UsageLimit;
 
-<<<<<<< HEAD
   // TODO: update with the actual address / create a function that returns it depending on chain id
   ITimestampAsserter constant TIMESTAMP_ASSERTER = ITimestampAsserter(0xDc161Fb346B180a32b770a507AFC0B5D5a65255d);
 
   // For each session, its session status can only be changed
-=======
-  // We do not permit session keys to be reused to open multiple sessions
-  // (after one expires or is closed, e.g.).
-  // For each session key, its session status can only be changed
->>>>>>> 46bf2a24
   // from NotInitialized to Active, and from Active to Closed.
   // To reopen a session with the same spec, use a different signer.
   enum Status {
@@ -138,16 +132,12 @@
     LimitState[] callParams;
   }
 
-<<<<<<< HEAD
   function checkAndUpdate(
     UsageLimit memory limit,
     UsageTracker storage tracker,
     uint256 value,
     uint64 period
   ) internal {
-=======
-  function checkAndUpdate(UsageLimit memory limit, UsageTracker storage tracker, uint256 value) internal {
->>>>>>> 46bf2a24
     if (limit.limitType == LimitType.Lifetime) {
       require(tracker.lifetimeUsage[msg.sender] + value <= limit.limit, "Lifetime limit exceeded");
       tracker.lifetimeUsage[msg.sender] += value;
@@ -159,16 +149,12 @@
     }
   }
 
-<<<<<<< HEAD
   function checkAndUpdate(
     Constraint memory constraint,
     UsageTracker storage tracker,
     bytes calldata data,
     uint64 period
   ) internal {
-=======
-  function checkAndUpdate(Constraint memory constraint, UsageTracker storage tracker, bytes calldata data) internal {
->>>>>>> 46bf2a24
     uint256 index = 4 + constraint.index * 32;
     bytes32 param = bytes32(data[index:index + 32]);
     Condition condition = constraint.condition;
@@ -188,7 +174,6 @@
       require(param != refValue, "NOT_EQUAL constraint not met");
     }
 
-<<<<<<< HEAD
     constraint.limit.checkAndUpdate(tracker, uint256(param), period);
   }
 
@@ -211,20 +196,6 @@
     // TODO: update fee allowance with the gasleft/refund at the end of execution
     uint256 fee = transaction.maxFeePerGas * transaction.gasLimit;
     spec.feeLimit.checkAndUpdate(state.fee, fee, periodIds[0]);
-=======
-    constraint.limit.checkAndUpdate(tracker, uint256(param));
-  }
-
-  function validate(SessionStorage storage state, Transaction calldata transaction, SessionSpec memory spec) internal {
-    require(state.status[msg.sender] == Status.Active, "Session is not active");
-
-    // TODO uncomment when it's possible to check timestamps during validation
-    // require(block.timestamp <= session.expiresAt);
-
-    // TODO: update fee allowance with the gasleft/refund at the end of execution
-    uint256 fee = transaction.maxFeePerGas * transaction.gasLimit;
-    spec.feeLimit.checkAndUpdate(state.fee, fee);
->>>>>>> 46bf2a24
 
     address target = address(uint160(transaction.to));
 
@@ -243,17 +214,10 @@
 
       require(found, "Call not allowed");
       require(transaction.value <= callPolicy.maxValuePerUse, "Value exceeds limit");
-<<<<<<< HEAD
       callPolicy.valueLimit.checkAndUpdate(state.callValue[target][selector], transaction.value, periodIds[1]);
 
       for (uint256 i = 0; i < callPolicy.constraints.length; i++) {
         callPolicy.constraints[i].checkAndUpdate(state.params[target][selector][i], transaction.data, periodIds[i + 2]);
-=======
-      callPolicy.valueLimit.checkAndUpdate(state.callValue[target][selector], transaction.value);
-
-      for (uint256 i = 0; i < callPolicy.constraints.length; i++) {
-        callPolicy.constraints[i].checkAndUpdate(state.params[target][selector][i], transaction.data);
->>>>>>> 46bf2a24
       }
     } else {
       TransferSpec memory transferPolicy;
@@ -269,11 +233,7 @@
 
       require(found, "Transfer not allowed");
       require(transaction.value <= transferPolicy.maxValuePerUse, "Value exceeds limit");
-<<<<<<< HEAD
       transferPolicy.valueLimit.checkAndUpdate(state.transferValue[target], transaction.value, periodIds[1]);
-=======
-      transferPolicy.valueLimit.checkAndUpdate(state.transferValue[target], transaction.value);
->>>>>>> 46bf2a24
     }
   }
 
@@ -291,11 +251,7 @@
     }
     if (limit.limitType == LimitType.Allowance) {
       // this is not used during validation, so it's fine to use block.timestamp
-<<<<<<< HEAD
       uint64 period = uint64(block.timestamp / limit.period);
-=======
-      uint256 period = block.timestamp / limit.period;
->>>>>>> 46bf2a24
       return limit.limit - tracker.allowanceUsage[period][account];
     }
   }
@@ -375,15 +331,8 @@
 
   bytes4 constant EIP1271_SUCCESS_RETURN_VALUE = 0x1626ba7e;
 
-<<<<<<< HEAD
-  // account => hashes of session specs
-  // Can be used to revoke all session keys in case offchain storage is not available.
-  // TODO: Is emitting an event sufficient instead?
-  // mapping(address => EnumerableSet.Bytes32Set) private sessionHashes;
-=======
   // account => number of open sessions
   // NOTE: expired sessions are still counted if not explicitly revoked
->>>>>>> 46bf2a24
   mapping(address => uint256) private sessionCounter;
   // session hash => session state
   mapping(bytes32 => SessionLib.SessionStorage) private sessions;
@@ -419,10 +368,6 @@
     require(sessionSpec.signer != address(0), "Invalid signer");
     require(sessions[sessionHash].status[msg.sender] == SessionLib.Status.NotInitialized, "Session already exists");
     require(sessionSpec.feeLimit.limitType != SessionLib.LimitType.Unlimited, "Unlimited fee allowance is not safe");
-<<<<<<< HEAD
-    // sessionHashes[msg.sender].add(sessionHash);
-=======
->>>>>>> 46bf2a24
     sessionCounter[msg.sender]++;
     sessions[sessionHash].status[msg.sender] = SessionLib.Status.Active;
     emit SessionCreated(msg.sender, sessionHash, sessionSpec);
@@ -458,10 +403,6 @@
     // is installed again later, there will be no active sessions from the past.
     // Problem: if there are too many keys, this will run out of gas.
     // Solution: before uninstalling, require that all keys are revoked manually.
-<<<<<<< HEAD
-    // require(sessionHashes[msg.sender].length() == 0, "Revoke all keys first");
-=======
->>>>>>> 46bf2a24
     require(sessionCounter[msg.sender] == 0, "Revoke all keys first");
   }
 
@@ -478,10 +419,6 @@
   function revokeKey(bytes32 sessionHash) public {
     require(sessions[sessionHash].status[msg.sender] == SessionLib.Status.Active, "Nothing to revoke");
     sessions[sessionHash].status[msg.sender] = SessionLib.Status.Closed;
-<<<<<<< HEAD
-    // sessionHashes[msg.sender].remove(sessionHash);
-=======
->>>>>>> 46bf2a24
     sessionCounter[msg.sender]--;
     emit SessionRevoked(msg.sender, sessionHash);
   }
@@ -520,7 +457,6 @@
       // This transaction is not meant to be validated by this module
       return;
     }
-<<<<<<< HEAD
     (SessionLib.SessionSpec memory spec, uint64[] memory periodIds) = abi.decode(
       hookData,
       (SessionLib.SessionSpec, uint64[])
@@ -529,13 +465,6 @@
     require(recoveredAddress == spec.signer, "Invalid signer");
     bytes32 sessionHash = keccak256(abi.encode(spec));
     sessions[sessionHash].validate(transaction, spec, periodIds);
-=======
-    SessionLib.SessionSpec memory spec = abi.decode(hookData, (SessionLib.SessionSpec));
-    (address recoveredAddress, ) = ECDSA.tryRecover(signedHash, signature);
-    require(recoveredAddress == spec.signer, "Invalid signer");
-    bytes32 sessionHash = keccak256(abi.encode(spec));
-    sessions[sessionHash].validate(transaction, spec);
->>>>>>> 46bf2a24
   }
 
   /**
