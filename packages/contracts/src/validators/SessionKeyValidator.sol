// SPDX-License-Identifier: MIT
pragma solidity ^0.8.23;

import { EnumerableSet } from "@openzeppelin/contracts/utils/structs/EnumerableSet.sol";
import { IERC165 } from "@openzeppelin/contracts/utils/introspection/IERC165.sol";

import { IModule } from "../interfaces/IModule.sol";
import { IValidationHook } from "../interfaces/IHook.sol";
import { IModuleValidator } from "../interfaces/IModuleValidator.sol";

import { Transaction } from "@matterlabs/zksync-contracts/l2/system-contracts/libraries/TransactionHelper.sol";
import { ECDSA } from "@openzeppelin/contracts/utils/cryptography/ECDSA.sol";

import { IHookManager } from "../interfaces/IHookManager.sol";
import { IValidatorManager } from "../interfaces/IValidatorManager.sol";
import { SessionLib } from "../libraries/SessionLib.sol";

<<<<<<< HEAD
import { TimestampAsserterLocator } from "../helpers/TimestampAsserterLocator.sol";

library SessionLib {
  using SessionLib for SessionLib.Constraint;
  using SessionLib for SessionLib.UsageLimit;

  // For each session, its session status can only be changed
  // from NotInitialized to Active, and from Active to Closed.
  // To reopen a session with the same spec, use a different signer.
  enum Status {
    NotInitialized,
    Active,
    Closed
  }

  // This struct is used to track usage information for each session.
  // Along with `status`, this is considered the session state.
  // While everything else is considered the session spec, and is stored offchain.
  // Storage layout of this struct is weird to conform to ERC-7562 storage access restrictions during validation.
  // Each innermost mapping is always mapping(address account => ...).
  struct SessionStorage {
    mapping(address => Status) status;
    UsageTracker fee;
    // (target) => transfer value tracker
    mapping(address => UsageTracker) transferValue;
    // (target, selector) => call value tracker
    mapping(address => mapping(bytes4 => UsageTracker)) callValue;
    // (target, selector, index) => call parameter tracker
    // index is the constraint index in callPolicy, not the parameter index
    mapping(address => mapping(bytes4 => mapping(uint256 => UsageTracker))) params;
  }

  struct Constraint {
    Condition condition;
    uint64 index;
    bytes32 refValue;
    UsageLimit limit;
  }

  struct UsageTracker {
    // Used for LimitType.Lifetime
    mapping(address => uint256) lifetimeUsage;
    // Used for LimitType.Allowance
    // period => used that period
    mapping(uint64 => mapping(address => uint256)) allowanceUsage;
  }

  struct UsageLimit {
    LimitType limitType;
    uint256 limit; // ignored if limitType == Unlimited
    uint256 period; // ignored if limitType != Allowance
  }

  enum LimitType {
    Unlimited,
    Lifetime,
    Allowance
  }

  enum Condition {
    Unconstrained,
    Equal,
    Greater,
    Less,
    GreaterOrEqual,
    LessOrEqual,
    NotEqual
  }

  struct SessionSpec {
    address signer;
    uint256 expiresAt;
    UsageLimit feeLimit;
    CallSpec[] callPolicies;
    TransferSpec[] transferPolicies;
  }

  struct CallSpec {
    address target;
    bytes4 selector;
    uint256 maxValuePerUse;
    UsageLimit valueLimit;
    Constraint[] constraints;
    // add max data length restriction?
    // add max number of calls restriction?
  }

  struct TransferSpec {
    address target;
    uint256 maxValuePerUse;
    UsageLimit valueLimit;
  }

  struct LimitState {
    // this might also be limited by a constraint or `maxValuePerUse`,
    // which is not reflected here
    uint256 remaining;
    address target;
    // ignored for transfer value
    bytes4 selector;
    // ignored for transfer and call value
    uint256 index;
  }

  // Info about remaining session limits and its status
  struct SessionState {
    Status status;
    uint256 feesRemaining;
    LimitState[] transferValue;
    LimitState[] callValue;
    LimitState[] callParams;
  }

  function checkAndUpdate(
    UsageLimit memory limit,
    UsageTracker storage tracker,
    uint256 value,
    uint64 period
  ) internal {
    if (limit.limitType == LimitType.Lifetime) {
      require(tracker.lifetimeUsage[msg.sender] + value <= limit.limit, "Lifetime limit exceeded");
      tracker.lifetimeUsage[msg.sender] += value;
    }
    if (limit.limitType == LimitType.Allowance) {
      TimestampAsserterLocator.locate().assertTimestampInRange(period * limit.period, (period + 1) * limit.period);
      require(tracker.allowanceUsage[period][msg.sender] + value <= limit.limit, "Allowance limit exceeded");
      tracker.allowanceUsage[period][msg.sender] += value;
    }
  }

  function checkAndUpdate(
    Constraint memory constraint,
    UsageTracker storage tracker,
    bytes calldata data,
    uint64 period
  ) internal {
    uint256 index = 4 + constraint.index * 32;
    bytes32 param = bytes32(data[index:index + 32]);
    Condition condition = constraint.condition;
    bytes32 refValue = constraint.refValue;

    if (condition == Condition.Equal) {
      require(param == refValue, "EQUAL constraint not met");
    } else if (condition == Condition.Greater) {
      require(param > refValue, "GREATER constraint not met");
    } else if (condition == Condition.Less) {
      require(param < refValue, "LESS constraint not met");
    } else if (condition == Condition.GreaterOrEqual) {
      require(param >= refValue, "GREATER_OR_EQUAL constraint not met");
    } else if (condition == Condition.LessOrEqual) {
      require(param <= refValue, "LESS_OR_EQUAL constraint not met");
    } else if (condition == Condition.NotEqual) {
      require(param != refValue, "NOT_EQUAL constraint not met");
    }

    constraint.limit.checkAndUpdate(tracker, uint256(param), period);
  }

  // Here we additionally pass uint64[] periodId to check allowance limits
  // periodId is defined as block.timestamp / limit.period if limitType == Allowance, and 0 otherwise (which will be ignored).
  // periodIds[0] is for fee limit,
  // periodIds[1] is for value limit,
  // periodIds[2:] are for call constraints, if there are any.
  // It is required to pass them in (instead of computing via block.timestamp) since during validation
  // we can only assert the range of the timestamp, but not access its value.
  function validate(
    SessionStorage storage state,
    Transaction calldata transaction,
    SessionSpec memory spec,
    uint64[] memory periodIds
  ) internal {
    require(state.status[msg.sender] == Status.Active, "Session is not active");
    TimestampAsserterLocator.locate().assertTimestampInRange(0, spec.expiresAt);

    // TODO: update fee allowance with the gasleft/refund at the end of execution
    uint256 fee = transaction.maxFeePerGas * transaction.gasLimit;
    spec.feeLimit.checkAndUpdate(state.fee, fee, periodIds[0]);

    address target = address(uint160(transaction.to));

    if (transaction.data.length >= 4) {
      bytes4 selector = bytes4(transaction.data[:4]);
      CallSpec memory callPolicy;
      bool found = false;

      for (uint256 i = 0; i < spec.callPolicies.length; i++) {
        if (spec.callPolicies[i].target == target && spec.callPolicies[i].selector == selector) {
          callPolicy = spec.callPolicies[i];
          found = true;
          break;
        }
      }

      require(found, "Call to this contract is not allowed");
      require(transaction.value <= callPolicy.maxValuePerUse, "Value exceeds limit");
      callPolicy.valueLimit.checkAndUpdate(state.callValue[target][selector], transaction.value, periodIds[1]);

      for (uint256 i = 0; i < callPolicy.constraints.length; i++) {
        callPolicy.constraints[i].checkAndUpdate(state.params[target][selector][i], transaction.data, periodIds[i + 2]);
      }
    } else {
      TransferSpec memory transferPolicy;
      bool found = false;

      for (uint256 i = 0; i < spec.transferPolicies.length; i++) {
        if (spec.transferPolicies[i].target == target) {
          transferPolicy = spec.transferPolicies[i];
          found = true;
          break;
        }
      }

      require(found, "Transfer to this address is not allowed");
      require(transaction.value <= transferPolicy.maxValuePerUse, "Value exceeds limit");
      transferPolicy.valueLimit.checkAndUpdate(state.transferValue[target], transaction.value, periodIds[1]);
    }
  }

  function remainingLimit(
    UsageLimit memory limit,
    UsageTracker storage tracker,
    address account
  ) internal view returns (uint256) {
    if (limit.limitType == LimitType.Unlimited) {
      // this might be still limited by `maxValuePerUse` or a constraint
      return type(uint256).max;
    }
    if (limit.limitType == LimitType.Lifetime) {
      return limit.limit - tracker.lifetimeUsage[account];
    }
    if (limit.limitType == LimitType.Allowance) {
      // this is not used during validation, so it's fine to use block.timestamp
      uint64 period = uint64(block.timestamp / limit.period);
      return limit.limit - tracker.allowanceUsage[period][account];
    }
  }

  function getState(
    SessionStorage storage session,
    address account,
    SessionSpec calldata spec
  ) internal view returns (SessionState memory) {
    uint256 totalConstraints = 0;
    for (uint256 i = 0; i < spec.callPolicies.length; i++) {
      totalConstraints += spec.callPolicies[i].constraints.length;
    }

    LimitState[] memory transferValue = new LimitState[](spec.transferPolicies.length);
    LimitState[] memory callValue = new LimitState[](spec.callPolicies.length);
    LimitState[] memory callParams = new LimitState[](totalConstraints); // there will be empty ones at the end
    uint256 paramLimitIndex = 0;

    for (uint256 i = 0; i < transferValue.length; i++) {
      TransferSpec memory transferSpec = spec.transferPolicies[i];
      transferValue[i] = LimitState({
        remaining: remainingLimit(transferSpec.valueLimit, session.transferValue[transferSpec.target], account),
        target: spec.transferPolicies[i].target,
        selector: bytes4(0),
        index: 0
      });
    }

    for (uint256 i = 0; i < callValue.length; i++) {
      CallSpec memory callSpec = spec.callPolicies[i];
      callValue[i] = LimitState({
        remaining: remainingLimit(callSpec.valueLimit, session.callValue[callSpec.target][callSpec.selector], account),
        target: callSpec.target,
        selector: callSpec.selector,
        index: 0
      });

      for (uint256 j = 0; j < callSpec.constraints.length; j++) {
        if (callSpec.constraints[j].limit.limitType != LimitType.Unlimited) {
          callParams[paramLimitIndex++] = LimitState({
            remaining: remainingLimit(
              callSpec.constraints[j].limit,
              session.params[callSpec.target][callSpec.selector][j],
              account
            ),
            target: callSpec.target,
            selector: callSpec.selector,
            index: callSpec.constraints[j].index
          });
        }
      }
    }

    // shrink array to actual size
    assembly {
      mstore(callParams, paramLimitIndex)
    }

    return
      SessionState({
        status: session.status[account],
        feesRemaining: remainingLimit(spec.feeLimit, session.fee, account),
        transferValue: transferValue,
        callValue: callValue,
        callParams: callParams
      });
  }
}

contract SessionKeyValidator is IHook, IValidationHook, IModuleValidator, IModule {
=======
contract SessionKeyValidator is IValidationHook, IModuleValidator, IModule {
>>>>>>> f1119974
  using SessionLib for SessionLib.SessionStorage;
  using EnumerableSet for EnumerableSet.Bytes32Set;

  event SessionCreated(address indexed account, bytes32 indexed sessionHash, SessionLib.SessionSpec sessionSpec);
  event SessionRevoked(address indexed account, bytes32 indexed sessionHash);

  bytes4 constant EIP1271_SUCCESS_RETURN_VALUE = 0x1626ba7e;

  // account => number of open sessions
  // NOTE: expired sessions are still counted if not explicitly revoked
  mapping(address => uint256) private sessionCounter;
  // session hash => session state
  mapping(bytes32 => SessionLib.SessionStorage) private sessions;

  function sessionState(
    address account,
    SessionLib.SessionSpec calldata spec
  ) external view returns (SessionLib.SessionState memory) {
    return sessions[keccak256(abi.encode(spec))].getState(account, spec);
  }

  function sessionStatus(address account, bytes32 sessionHash) external view returns (SessionLib.Status) {
    return sessions[sessionHash].status[account];
  }

  function handleValidation(bytes32 signedHash, bytes memory signature) external view returns (bool) {
    // this only validates that the session key is linked to the account, not the transaction against the session spec
    return isValidSignature(signedHash, signature) == EIP1271_SUCCESS_RETURN_VALUE;
  }

  function addValidationKey(bytes memory sessionData) external returns (bool) {
    if (sessionData.length == 0) {
      return false;
    }
    SessionLib.SessionSpec memory sessionSpec = abi.decode(sessionData, (SessionLib.SessionSpec));
    createSession(sessionSpec);
    return true;
  }

  function createSession(SessionLib.SessionSpec memory sessionSpec) public {
    bytes32 sessionHash = keccak256(abi.encode(sessionSpec));
    require(_isInitialized(msg.sender), "Account not initialized");
    require(sessionSpec.signer != address(0), "Invalid signer");
    require(sessions[sessionHash].status[msg.sender] == SessionLib.Status.NotInitialized, "Session already exists");
    require(sessionSpec.feeLimit.limitType != SessionLib.LimitType.Unlimited, "Unlimited fee allowance is not safe");
    sessionCounter[msg.sender]++;
    sessions[sessionHash].status[msg.sender] = SessionLib.Status.Active;
    emit SessionCreated(msg.sender, sessionHash, sessionSpec);
  }

  function init(bytes calldata data) external {
    // to prevent recursion, since addHook also calls init
    if (!_isInitialized(msg.sender)) {
      IHookManager(msg.sender).addHook(abi.encodePacked(address(this)), true);
      IValidatorManager(msg.sender).addModuleValidator(address(this), data);
    }
  }

  function disable() external {
    if (_isInitialized(msg.sender)) {
      _uninstall();
      IValidatorManager(msg.sender).removeModuleValidator(address(this));
      IHookManager(msg.sender).removeHook(address(this), true);
    }
  }

  function _uninstall() internal {
    // Here we have to revoke all keys, so that if the module
    // is installed again later, there will be no active sessions from the past.
    // Problem: if there are too many keys, this will run out of gas.
    // Solution: before uninstalling, require that all keys are revoked manually.
    require(sessionCounter[msg.sender] == 0, "Revoke all keys first");
  }

  function supportsInterface(bytes4 interfaceId) external pure override returns (bool) {
    return
      interfaceId != 0xffffffff &&
      (interfaceId == type(IERC165).interfaceId ||
        interfaceId == type(IValidationHook).interfaceId ||
        interfaceId == type(IModuleValidator).interfaceId ||
        interfaceId == type(IModule).interfaceId);
  }

  // TODO: make the session owner able revoke its own key, in case it was leaked, to prevent further misuse?
  function revokeKey(bytes32 sessionHash) public {
    require(sessions[sessionHash].status[msg.sender] == SessionLib.Status.Active, "Nothing to revoke");
    sessions[sessionHash].status[msg.sender] = SessionLib.Status.Closed;
    sessionCounter[msg.sender]--;
    emit SessionRevoked(msg.sender, sessionHash);
  }

  function revokeKeys(bytes32[] calldata sessionHashes) external {
    for (uint256 i = 0; i < sessionHashes.length; i++) {
      revokeKey(sessionHashes[i]);
    }
  }

  /*
   * If there are any spend limits configured
   * @param smartAccount The smart account to check
   * @return true if spend limits are configured initialized, false otherwise
   */
  function isInitialized(address smartAccount) external view returns (bool) {
    return _isInitialized(smartAccount);
  }

  function _isInitialized(address smartAccount) internal view returns (bool) {
    return IHookManager(smartAccount).isHook(address(this));
    // && IValidatorManager(smartAccount).isModuleValidator(address(this));
  }

  /*
   * Currently doing 1271 validation, but might update the interface to match the zksync account validation
   */
  function isValidSignature(bytes32 hash, bytes memory signature) public view returns (bytes4 magic) {
    magic = EIP1271_SUCCESS_RETURN_VALUE;
    // TODO: Does this method have to work standalone? If not, validationHook is sufficient for validation.
  }

  function validationHook(bytes32 signedHash, Transaction calldata transaction, bytes calldata hookData) external {
    (bytes memory signature, address validator, ) = abi.decode(transaction.signature, (bytes, address, bytes[]));
    if (validator != address(this)) {
      // This transaction is not meant to be validated by this module
      return;
    }
    (SessionLib.SessionSpec memory spec, uint64[] memory periodIds) = abi.decode(
      hookData,
      (SessionLib.SessionSpec, uint64[])
    );
    (address recoveredAddress, ) = ECDSA.tryRecover(signedHash, signature);
    require(recoveredAddress == spec.signer, "Invalid signer");
    bytes32 sessionHash = keccak256(abi.encode(spec));
    sessions[sessionHash].validate(transaction, spec, periodIds);
  }

  /**
   * The name of the module
   * @return name The name of the module
   */
  function name() external pure returns (string memory) {
    return "SessionKeyValidator";
  }

  /**
   * Currently in dev
   * @return version The version of the module
   */
  function version() external pure returns (string memory) {
    return "0.0.0";
  }
}<|MERGE_RESOLUTION|>--- conflicted
+++ resolved
@@ -15,314 +15,312 @@
 import { IValidatorManager } from "../interfaces/IValidatorManager.sol";
 import { SessionLib } from "../libraries/SessionLib.sol";
 
-<<<<<<< HEAD
-import { TimestampAsserterLocator } from "../helpers/TimestampAsserterLocator.sol";
-
-library SessionLib {
-  using SessionLib for SessionLib.Constraint;
-  using SessionLib for SessionLib.UsageLimit;
-
-  // For each session, its session status can only be changed
-  // from NotInitialized to Active, and from Active to Closed.
-  // To reopen a session with the same spec, use a different signer.
-  enum Status {
-    NotInitialized,
-    Active,
-    Closed
-  }
-
-  // This struct is used to track usage information for each session.
-  // Along with `status`, this is considered the session state.
-  // While everything else is considered the session spec, and is stored offchain.
-  // Storage layout of this struct is weird to conform to ERC-7562 storage access restrictions during validation.
-  // Each innermost mapping is always mapping(address account => ...).
-  struct SessionStorage {
-    mapping(address => Status) status;
-    UsageTracker fee;
-    // (target) => transfer value tracker
-    mapping(address => UsageTracker) transferValue;
-    // (target, selector) => call value tracker
-    mapping(address => mapping(bytes4 => UsageTracker)) callValue;
-    // (target, selector, index) => call parameter tracker
-    // index is the constraint index in callPolicy, not the parameter index
-    mapping(address => mapping(bytes4 => mapping(uint256 => UsageTracker))) params;
-  }
-
-  struct Constraint {
-    Condition condition;
-    uint64 index;
-    bytes32 refValue;
-    UsageLimit limit;
-  }
-
-  struct UsageTracker {
-    // Used for LimitType.Lifetime
-    mapping(address => uint256) lifetimeUsage;
-    // Used for LimitType.Allowance
-    // period => used that period
-    mapping(uint64 => mapping(address => uint256)) allowanceUsage;
-  }
-
-  struct UsageLimit {
-    LimitType limitType;
-    uint256 limit; // ignored if limitType == Unlimited
-    uint256 period; // ignored if limitType != Allowance
-  }
-
-  enum LimitType {
-    Unlimited,
-    Lifetime,
-    Allowance
-  }
-
-  enum Condition {
-    Unconstrained,
-    Equal,
-    Greater,
-    Less,
-    GreaterOrEqual,
-    LessOrEqual,
-    NotEqual
-  }
-
-  struct SessionSpec {
-    address signer;
-    uint256 expiresAt;
-    UsageLimit feeLimit;
-    CallSpec[] callPolicies;
-    TransferSpec[] transferPolicies;
-  }
-
-  struct CallSpec {
-    address target;
-    bytes4 selector;
-    uint256 maxValuePerUse;
-    UsageLimit valueLimit;
-    Constraint[] constraints;
-    // add max data length restriction?
-    // add max number of calls restriction?
-  }
-
-  struct TransferSpec {
-    address target;
-    uint256 maxValuePerUse;
-    UsageLimit valueLimit;
-  }
-
-  struct LimitState {
-    // this might also be limited by a constraint or `maxValuePerUse`,
-    // which is not reflected here
-    uint256 remaining;
-    address target;
-    // ignored for transfer value
-    bytes4 selector;
-    // ignored for transfer and call value
-    uint256 index;
-  }
-
-  // Info about remaining session limits and its status
-  struct SessionState {
-    Status status;
-    uint256 feesRemaining;
-    LimitState[] transferValue;
-    LimitState[] callValue;
-    LimitState[] callParams;
-  }
-
-  function checkAndUpdate(
-    UsageLimit memory limit,
-    UsageTracker storage tracker,
-    uint256 value,
-    uint64 period
-  ) internal {
-    if (limit.limitType == LimitType.Lifetime) {
-      require(tracker.lifetimeUsage[msg.sender] + value <= limit.limit, "Lifetime limit exceeded");
-      tracker.lifetimeUsage[msg.sender] += value;
-    }
-    if (limit.limitType == LimitType.Allowance) {
-      TimestampAsserterLocator.locate().assertTimestampInRange(period * limit.period, (period + 1) * limit.period);
-      require(tracker.allowanceUsage[period][msg.sender] + value <= limit.limit, "Allowance limit exceeded");
-      tracker.allowanceUsage[period][msg.sender] += value;
-    }
-  }
-
-  function checkAndUpdate(
-    Constraint memory constraint,
-    UsageTracker storage tracker,
-    bytes calldata data,
-    uint64 period
-  ) internal {
-    uint256 index = 4 + constraint.index * 32;
-    bytes32 param = bytes32(data[index:index + 32]);
-    Condition condition = constraint.condition;
-    bytes32 refValue = constraint.refValue;
-
-    if (condition == Condition.Equal) {
-      require(param == refValue, "EQUAL constraint not met");
-    } else if (condition == Condition.Greater) {
-      require(param > refValue, "GREATER constraint not met");
-    } else if (condition == Condition.Less) {
-      require(param < refValue, "LESS constraint not met");
-    } else if (condition == Condition.GreaterOrEqual) {
-      require(param >= refValue, "GREATER_OR_EQUAL constraint not met");
-    } else if (condition == Condition.LessOrEqual) {
-      require(param <= refValue, "LESS_OR_EQUAL constraint not met");
-    } else if (condition == Condition.NotEqual) {
-      require(param != refValue, "NOT_EQUAL constraint not met");
-    }
-
-    constraint.limit.checkAndUpdate(tracker, uint256(param), period);
-  }
-
-  // Here we additionally pass uint64[] periodId to check allowance limits
-  // periodId is defined as block.timestamp / limit.period if limitType == Allowance, and 0 otherwise (which will be ignored).
-  // periodIds[0] is for fee limit,
-  // periodIds[1] is for value limit,
-  // periodIds[2:] are for call constraints, if there are any.
-  // It is required to pass them in (instead of computing via block.timestamp) since during validation
-  // we can only assert the range of the timestamp, but not access its value.
-  function validate(
-    SessionStorage storage state,
-    Transaction calldata transaction,
-    SessionSpec memory spec,
-    uint64[] memory periodIds
-  ) internal {
-    require(state.status[msg.sender] == Status.Active, "Session is not active");
-    TimestampAsserterLocator.locate().assertTimestampInRange(0, spec.expiresAt);
-
-    // TODO: update fee allowance with the gasleft/refund at the end of execution
-    uint256 fee = transaction.maxFeePerGas * transaction.gasLimit;
-    spec.feeLimit.checkAndUpdate(state.fee, fee, periodIds[0]);
-
-    address target = address(uint160(transaction.to));
-
-    if (transaction.data.length >= 4) {
-      bytes4 selector = bytes4(transaction.data[:4]);
-      CallSpec memory callPolicy;
-      bool found = false;
-
-      for (uint256 i = 0; i < spec.callPolicies.length; i++) {
-        if (spec.callPolicies[i].target == target && spec.callPolicies[i].selector == selector) {
-          callPolicy = spec.callPolicies[i];
-          found = true;
-          break;
-        }
-      }
-
-      require(found, "Call to this contract is not allowed");
-      require(transaction.value <= callPolicy.maxValuePerUse, "Value exceeds limit");
-      callPolicy.valueLimit.checkAndUpdate(state.callValue[target][selector], transaction.value, periodIds[1]);
-
-      for (uint256 i = 0; i < callPolicy.constraints.length; i++) {
-        callPolicy.constraints[i].checkAndUpdate(state.params[target][selector][i], transaction.data, periodIds[i + 2]);
-      }
-    } else {
-      TransferSpec memory transferPolicy;
-      bool found = false;
-
-      for (uint256 i = 0; i < spec.transferPolicies.length; i++) {
-        if (spec.transferPolicies[i].target == target) {
-          transferPolicy = spec.transferPolicies[i];
-          found = true;
-          break;
-        }
-      }
-
-      require(found, "Transfer to this address is not allowed");
-      require(transaction.value <= transferPolicy.maxValuePerUse, "Value exceeds limit");
-      transferPolicy.valueLimit.checkAndUpdate(state.transferValue[target], transaction.value, periodIds[1]);
-    }
-  }
-
-  function remainingLimit(
-    UsageLimit memory limit,
-    UsageTracker storage tracker,
-    address account
-  ) internal view returns (uint256) {
-    if (limit.limitType == LimitType.Unlimited) {
-      // this might be still limited by `maxValuePerUse` or a constraint
-      return type(uint256).max;
-    }
-    if (limit.limitType == LimitType.Lifetime) {
-      return limit.limit - tracker.lifetimeUsage[account];
-    }
-    if (limit.limitType == LimitType.Allowance) {
-      // this is not used during validation, so it's fine to use block.timestamp
-      uint64 period = uint64(block.timestamp / limit.period);
-      return limit.limit - tracker.allowanceUsage[period][account];
-    }
-  }
-
-  function getState(
-    SessionStorage storage session,
-    address account,
-    SessionSpec calldata spec
-  ) internal view returns (SessionState memory) {
-    uint256 totalConstraints = 0;
-    for (uint256 i = 0; i < spec.callPolicies.length; i++) {
-      totalConstraints += spec.callPolicies[i].constraints.length;
-    }
-
-    LimitState[] memory transferValue = new LimitState[](spec.transferPolicies.length);
-    LimitState[] memory callValue = new LimitState[](spec.callPolicies.length);
-    LimitState[] memory callParams = new LimitState[](totalConstraints); // there will be empty ones at the end
-    uint256 paramLimitIndex = 0;
-
-    for (uint256 i = 0; i < transferValue.length; i++) {
-      TransferSpec memory transferSpec = spec.transferPolicies[i];
-      transferValue[i] = LimitState({
-        remaining: remainingLimit(transferSpec.valueLimit, session.transferValue[transferSpec.target], account),
-        target: spec.transferPolicies[i].target,
-        selector: bytes4(0),
-        index: 0
-      });
-    }
-
-    for (uint256 i = 0; i < callValue.length; i++) {
-      CallSpec memory callSpec = spec.callPolicies[i];
-      callValue[i] = LimitState({
-        remaining: remainingLimit(callSpec.valueLimit, session.callValue[callSpec.target][callSpec.selector], account),
-        target: callSpec.target,
-        selector: callSpec.selector,
-        index: 0
-      });
-
-      for (uint256 j = 0; j < callSpec.constraints.length; j++) {
-        if (callSpec.constraints[j].limit.limitType != LimitType.Unlimited) {
-          callParams[paramLimitIndex++] = LimitState({
-            remaining: remainingLimit(
-              callSpec.constraints[j].limit,
-              session.params[callSpec.target][callSpec.selector][j],
-              account
-            ),
-            target: callSpec.target,
-            selector: callSpec.selector,
-            index: callSpec.constraints[j].index
-          });
-        }
-      }
-    }
-
-    // shrink array to actual size
-    assembly {
-      mstore(callParams, paramLimitIndex)
-    }
-
-    return
-      SessionState({
-        status: session.status[account],
-        feesRemaining: remainingLimit(spec.feeLimit, session.fee, account),
-        transferValue: transferValue,
-        callValue: callValue,
-        callParams: callParams
-      });
-  }
-}
-
-contract SessionKeyValidator is IHook, IValidationHook, IModuleValidator, IModule {
-=======
+// <<<<<<< HEAD
+//
+// library SessionLib {
+//   using SessionLib for SessionLib.Constraint;
+//   using SessionLib for SessionLib.UsageLimit;
+//
+//   // For each session, its session status can only be changed
+//   // from NotInitialized to Active, and from Active to Closed.
+//   // To reopen a session with the same spec, use a different signer.
+//   enum Status {
+//     NotInitialized,
+//     Active,
+//     Closed
+//   }
+//
+//   // This struct is used to track usage information for each session.
+//   // Along with `status`, this is considered the session state.
+//   // While everything else is considered the session spec, and is stored offchain.
+//   // Storage layout of this struct is weird to conform to ERC-7562 storage access restrictions during validation.
+//   // Each innermost mapping is always mapping(address account => ...).
+//   struct SessionStorage {
+//     mapping(address => Status) status;
+//     UsageTracker fee;
+//     // (target) => transfer value tracker
+//     mapping(address => UsageTracker) transferValue;
+//     // (target, selector) => call value tracker
+//     mapping(address => mapping(bytes4 => UsageTracker)) callValue;
+//     // (target, selector, index) => call parameter tracker
+//     // index is the constraint index in callPolicy, not the parameter index
+//     mapping(address => mapping(bytes4 => mapping(uint256 => UsageTracker))) params;
+//   }
+//
+//   struct Constraint {
+//     Condition condition;
+//     uint64 index;
+//     bytes32 refValue;
+//     UsageLimit limit;
+//   }
+//
+//   struct UsageTracker {
+//     // Used for LimitType.Lifetime
+//     mapping(address => uint256) lifetimeUsage;
+//     // Used for LimitType.Allowance
+//     // period => used that period
+//     mapping(uint64 => mapping(address => uint256)) allowanceUsage;
+//   }
+//
+//   struct UsageLimit {
+//     LimitType limitType;
+//     uint256 limit; // ignored if limitType == Unlimited
+//     uint256 period; // ignored if limitType != Allowance
+//   }
+//
+//   enum LimitType {
+//     Unlimited,
+//     Lifetime,
+//     Allowance
+//   }
+//
+//   enum Condition {
+//     Unconstrained,
+//     Equal,
+//     Greater,
+//     Less,
+//     GreaterOrEqual,
+//     LessOrEqual,
+//     NotEqual
+//   }
+//
+//   struct SessionSpec {
+//     address signer;
+//     uint256 expiresAt;
+//     UsageLimit feeLimit;
+//     CallSpec[] callPolicies;
+//     TransferSpec[] transferPolicies;
+//   }
+//
+//   struct CallSpec {
+//     address target;
+//     bytes4 selector;
+//     uint256 maxValuePerUse;
+//     UsageLimit valueLimit;
+//     Constraint[] constraints;
+//     // add max data length restriction?
+//     // add max number of calls restriction?
+//   }
+//
+//   struct TransferSpec {
+//     address target;
+//     uint256 maxValuePerUse;
+//     UsageLimit valueLimit;
+//   }
+//
+//   struct LimitState {
+//     // this might also be limited by a constraint or `maxValuePerUse`,
+//     // which is not reflected here
+//     uint256 remaining;
+//     address target;
+//     // ignored for transfer value
+//     bytes4 selector;
+//     // ignored for transfer and call value
+//     uint256 index;
+//   }
+//
+//   // Info about remaining session limits and its status
+//   struct SessionState {
+//     Status status;
+//     uint256 feesRemaining;
+//     LimitState[] transferValue;
+//     LimitState[] callValue;
+//     LimitState[] callParams;
+//   }
+//
+//   function checkAndUpdate(
+//     UsageLimit memory limit,
+//     UsageTracker storage tracker,
+//     uint256 value,
+//     uint64 period
+//   ) internal {
+//     if (limit.limitType == LimitType.Lifetime) {
+//       require(tracker.lifetimeUsage[msg.sender] + value <= limit.limit, "Lifetime limit exceeded");
+//       tracker.lifetimeUsage[msg.sender] += value;
+//     }
+//     if (limit.limitType == LimitType.Allowance) {
+//       TimestampAsserterLocator.locate().assertTimestampInRange(period * limit.period, (period + 1) * limit.period);
+//       require(tracker.allowanceUsage[period][msg.sender] + value <= limit.limit, "Allowance limit exceeded");
+//       tracker.allowanceUsage[period][msg.sender] += value;
+//     }
+//   }
+//
+//   function checkAndUpdate(
+//     Constraint memory constraint,
+//     UsageTracker storage tracker,
+//     bytes calldata data,
+//     uint64 period
+//   ) internal {
+//     uint256 index = 4 + constraint.index * 32;
+//     bytes32 param = bytes32(data[index:index + 32]);
+//     Condition condition = constraint.condition;
+//     bytes32 refValue = constraint.refValue;
+//
+//     if (condition == Condition.Equal) {
+//       require(param == refValue, "EQUAL constraint not met");
+//     } else if (condition == Condition.Greater) {
+//       require(param > refValue, "GREATER constraint not met");
+//     } else if (condition == Condition.Less) {
+//       require(param < refValue, "LESS constraint not met");
+//     } else if (condition == Condition.GreaterOrEqual) {
+//       require(param >= refValue, "GREATER_OR_EQUAL constraint not met");
+//     } else if (condition == Condition.LessOrEqual) {
+//       require(param <= refValue, "LESS_OR_EQUAL constraint not met");
+//     } else if (condition == Condition.NotEqual) {
+//       require(param != refValue, "NOT_EQUAL constraint not met");
+//     }
+//
+//     constraint.limit.checkAndUpdate(tracker, uint256(param), period);
+//   }
+//
+//   // Here we additionally pass uint64[] periodId to check allowance limits
+//   // periodId is defined as block.timestamp / limit.period if limitType == Allowance, and 0 otherwise (which will be ignored).
+//   // periodIds[0] is for fee limit,
+//   // periodIds[1] is for value limit,
+//   // periodIds[2:] are for call constraints, if there are any.
+//   // It is required to pass them in (instead of computing via block.timestamp) since during validation
+//   // we can only assert the range of the timestamp, but not access its value.
+//   function validate(
+//     SessionStorage storage state,
+//     Transaction calldata transaction,
+//     SessionSpec memory spec,
+//     uint64[] memory periodIds
+//   ) internal {
+//     require(state.status[msg.sender] == Status.Active, "Session is not active");
+//     TimestampAsserterLocator.locate().assertTimestampInRange(0, spec.expiresAt);
+//
+//     // TODO: update fee allowance with the gasleft/refund at the end of execution
+//     uint256 fee = transaction.maxFeePerGas * transaction.gasLimit;
+//     spec.feeLimit.checkAndUpdate(state.fee, fee, periodIds[0]);
+//
+//     address target = address(uint160(transaction.to));
+//
+//     if (transaction.data.length >= 4) {
+//       bytes4 selector = bytes4(transaction.data[:4]);
+//       CallSpec memory callPolicy;
+//       bool found = false;
+//
+//       for (uint256 i = 0; i < spec.callPolicies.length; i++) {
+//         if (spec.callPolicies[i].target == target && spec.callPolicies[i].selector == selector) {
+//           callPolicy = spec.callPolicies[i];
+//           found = true;
+//           break;
+//         }
+//       }
+//
+//       require(found, "Call to this contract is not allowed");
+//       require(transaction.value <= callPolicy.maxValuePerUse, "Value exceeds limit");
+//       callPolicy.valueLimit.checkAndUpdate(state.callValue[target][selector], transaction.value, periodIds[1]);
+//
+//       for (uint256 i = 0; i < callPolicy.constraints.length; i++) {
+//         callPolicy.constraints[i].checkAndUpdate(state.params[target][selector][i], transaction.data, periodIds[i + 2]);
+//       }
+//     } else {
+//       TransferSpec memory transferPolicy;
+//       bool found = false;
+//
+//       for (uint256 i = 0; i < spec.transferPolicies.length; i++) {
+//         if (spec.transferPolicies[i].target == target) {
+//           transferPolicy = spec.transferPolicies[i];
+//           found = true;
+//           break;
+//         }
+//       }
+//
+//       require(found, "Transfer to this address is not allowed");
+//       require(transaction.value <= transferPolicy.maxValuePerUse, "Value exceeds limit");
+//       transferPolicy.valueLimit.checkAndUpdate(state.transferValue[target], transaction.value, periodIds[1]);
+//     }
+//   }
+//
+//   function remainingLimit(
+//     UsageLimit memory limit,
+//     UsageTracker storage tracker,
+//     address account
+//   ) internal view returns (uint256) {
+//     if (limit.limitType == LimitType.Unlimited) {
+//       // this might be still limited by `maxValuePerUse` or a constraint
+//       return type(uint256).max;
+//     }
+//     if (limit.limitType == LimitType.Lifetime) {
+//       return limit.limit - tracker.lifetimeUsage[account];
+//     }
+//     if (limit.limitType == LimitType.Allowance) {
+//       // this is not used during validation, so it's fine to use block.timestamp
+//       uint64 period = uint64(block.timestamp / limit.period);
+//       return limit.limit - tracker.allowanceUsage[period][account];
+//     }
+//   }
+//
+//   function getState(
+//     SessionStorage storage session,
+//     address account,
+//     SessionSpec calldata spec
+//   ) internal view returns (SessionState memory) {
+//     uint256 totalConstraints = 0;
+//     for (uint256 i = 0; i < spec.callPolicies.length; i++) {
+//       totalConstraints += spec.callPolicies[i].constraints.length;
+//     }
+//
+//     LimitState[] memory transferValue = new LimitState[](spec.transferPolicies.length);
+//     LimitState[] memory callValue = new LimitState[](spec.callPolicies.length);
+//     LimitState[] memory callParams = new LimitState[](totalConstraints); // there will be empty ones at the end
+//     uint256 paramLimitIndex = 0;
+//
+//     for (uint256 i = 0; i < transferValue.length; i++) {
+//       TransferSpec memory transferSpec = spec.transferPolicies[i];
+//       transferValue[i] = LimitState({
+//         remaining: remainingLimit(transferSpec.valueLimit, session.transferValue[transferSpec.target], account),
+//         target: spec.transferPolicies[i].target,
+//         selector: bytes4(0),
+//         index: 0
+//       });
+//     }
+//
+//     for (uint256 i = 0; i < callValue.length; i++) {
+//       CallSpec memory callSpec = spec.callPolicies[i];
+//       callValue[i] = LimitState({
+//         remaining: remainingLimit(callSpec.valueLimit, session.callValue[callSpec.target][callSpec.selector], account),
+//         target: callSpec.target,
+//         selector: callSpec.selector,
+//         index: 0
+//       });
+//
+//       for (uint256 j = 0; j < callSpec.constraints.length; j++) {
+//         if (callSpec.constraints[j].limit.limitType != LimitType.Unlimited) {
+//           callParams[paramLimitIndex++] = LimitState({
+//             remaining: remainingLimit(
+//               callSpec.constraints[j].limit,
+//               session.params[callSpec.target][callSpec.selector][j],
+//               account
+//             ),
+//             target: callSpec.target,
+//             selector: callSpec.selector,
+//             index: callSpec.constraints[j].index
+//           });
+//         }
+//       }
+//     }
+//
+//     // shrink array to actual size
+//     assembly {
+//       mstore(callParams, paramLimitIndex)
+//     }
+//
+//     return
+//       SessionState({
+//         status: session.status[account],
+//         feesRemaining: remainingLimit(spec.feeLimit, session.fee, account),
+//         transferValue: transferValue,
+//         callValue: callValue,
+//         callParams: callParams
+//       });
+//   }
+// }
+//
+// contract SessionKeyValidator is IHook, IValidationHook, IModuleValidator, IModule {
+// =======
 contract SessionKeyValidator is IValidationHook, IModuleValidator, IModule {
->>>>>>> f1119974
   using SessionLib for SessionLib.SessionStorage;
   using EnumerableSet for EnumerableSet.Bytes32Set;
 
