--- conflicted
+++ resolved
@@ -209,11 +209,6 @@
         const newAddress = abiCoder.decode(["address"], proxyAccountTxReceipt.logs[0].data);
         const proxyAccountAddress = newAddress[0];
 
-<<<<<<< HEAD
-        console.log("Account contract address", proxyAccountTxReceipt.contractAddress);
-
-=======
->>>>>>> 2e2cd2b1
         expect(proxyAccountAddress, "the proxy account location via logs").to.not.equal(ZeroAddress, "be a valid address");
         expect(proxyAccountTxReceipt.contractAddress, "the proxy account location via return").to.not.equal(ZeroAddress, "be a non-zero address");
     });
@@ -301,10 +296,6 @@
                     clientDataBuffer,
                     [rs.r, rs.s]
                 ])
-<<<<<<< HEAD
-                console.log("fatSignature", fatSignature, "length", fatSignature.length)
-=======
->>>>>>> 2e2cd2b1
                 // clave expects sigature + validator address + validator hook data
                 const fullFormattedSig = abiCoder.encode(["bytes", "address", "bytes[]"], [
                     fatSignature,
@@ -354,81 +345,6 @@
         await provider.broadcastTransaction(signedTransaction);
     });
 
-<<<<<<< HEAD
-        await provider.broadcastTransaction(signedTransaction)
-    })
-
-    it.only("should set spend limit via module with viem", async () => {
-        const viemAccountSalt = new Uint8Array([
-            0, 0, 0, 0, 0, 0, 0,
-            248, 98, 64, 50, 124, 168, 204,
-            200, 71, 214, 169, 195, 118, 199,
-            62, 140, 111, 128, 47, 32, 21,
-            177, 177, 174, 166
-        ])
-        const verifierContract = await fixtures.getExpensiveVerifierContract();
-        const expensiveVerifierAddress = await verifierContract.getAddress();
-        const moduleContract = await fixtures.getPasskeyModuleContract();
-        const moduleAddress = await moduleContract.getAddress();
-        const factory = await fixtures.getAaFactory()
-        const accountImpl = await fixtures.getAccountImplAddress()
-        const viemResponse = new RecordedResponse("test/signed-viem-challenge.json")
-
-        console.log("deployProxy7579Account for viem")
-        const proxyAccount = await factory.deployProxy7579Account(
-            viemAccountSalt,
-            accountImpl,
-            viemResponse.xyPublicKey,
-            expensiveVerifierAddress,
-            moduleAddress,
-            moduleData
-        );
-
-        const proxyAccountReciept = await proxyAccount.wait();
-        const proxyAccountAddress = proxyAccountReciept.contractAddress;
-        assert.notEqual(proxyAccountAddress, undefined, "no address set")
-        await (
-            await fixtures.wallet.sendTransaction({
-                to: proxyAccountAddress,
-                value: parseEther('0.07'),
-            })
-        ).wait();
-
-        const passkeyClient = createZksyncPasskeyClient({
-            address: proxyAccountAddress as Address,
-            chain: zksyncInMemoryNode,
-            key: "wallet",
-            name: "ZKsync Account Passkey Client",
-            signHash: async () => ({
-                authenticatorData: viemResponse.authenticatorData,
-                clientDataJSON: viemResponse.clientData,
-                signature: viemResponse.b64SignedChallenge
-            }),
-            transport: http(),
-            userDisplayName: "",
-            userName: "",
-        });
-
-        const callData = moduleContract.interface.encodeFunctionData('addSessionKey', [fixtures.sessionKeyWallet.address, tokenConfig.token, 100]);
-
-        const transactionHash = await sendTransaction(passkeyClient, {
-            address: moduleAddress as Address,
-            account: (passkeyClient as any).account,
-            chain: zksyncInMemoryNode,
-            to: moduleAddress as Address,
-            nonce: await provider.getTransactionCount(proxyAccountAddress),
-            kzg: undefined as any,
-            data: callData as Hash,
-            /* gas: BigInt(aaTx['gasLimit']),
-            gasPrice: BigInt(aaTx['gasPrice']),
-            gasPerPubdata: BigInt(utils.DEFAULT_GAS_PER_PUBDATA_LIMIT), */
-        });
-
-        console.log({ transactionHash });
-        const receipt2 = await waitForTransactionReceipt(passkeyClient, { hash: transactionHash });
-        console.log({ receipt2 });
-    })
-=======
     it("should deploy all contracts successfully", async () => {
         const verifierContract = await fixtures.getExpensiveVerifierContract();
         const moduleContract = await fixtures.getPasskeyModuleContract();
@@ -442,5 +358,4 @@
         logInfo(`ERC7579 Address       : ${await erc7579Contract.getAddress()}`);
         logInfo(`Module Address        : ${await moduleContract.getAddress()}`);
     });
->>>>>>> 2e2cd2b1
 })