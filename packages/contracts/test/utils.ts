--- conflicted
+++ resolved
@@ -147,16 +147,11 @@
   const proxyAaArtifact = JSON.parse(await promises.readFile("artifacts-zk/src/AccountProxy.sol/AccountProxy.json", "utf8"));
 
   const deployer = new ContractFactory(factoryArtifact.abi, factoryArtifact.bytecode, wallet);
-<<<<<<< HEAD
   const factory = await deployer.deploy(
     utils.hashBytecode(proxyAaArtifact.bytecode),
     implAddress,
     { customData: { factoryDeps: [proxyAaArtifact.bytecode] } },
   );
-=======
-  const proxyAaBytecodeHash = utils.hashBytecode(proxyAaArtifact.bytecode);
-  const factory = await deployer.deploy(proxyAaBytecodeHash);
->>>>>>> 56a4b268
   const factoryAddress = await factory.getAddress();
 
   if (expectedAddress && factoryAddress != expectedAddress) {
