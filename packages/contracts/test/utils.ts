import "@matterlabs/hardhat-zksync-node/dist/type-extensions";
import "@matterlabs/hardhat-zksync-verify/dist/src/type-extensions";

import dotenv from "dotenv";
import { ethers } from "ethers";
<<<<<<< HEAD

import "@matterlabs/hardhat-zksync-node/dist/type-extensions";
import "@matterlabs/hardhat-zksync-verify/dist/src/type-extensions";
=======
import { readFileSync } from "fs";
>>>>>>> 26c45557
import { promises } from "fs";
import * as hre from "hardhat";
import { base64UrlToUint8Array, getPublicKeyBytesFromPasskeySignature, unwrapEC2Signature } from "zksync-account/utils";
import { ContractFactory, Provider, utils, Wallet } from "zksync-ethers";

import { AAFactory, AAFactory__factory } from "../typechain-types";

// Load env file
dotenv.config();

export const getProvider = () => {
  const rpcUrl = hre.network.config["url"];
  if (!rpcUrl) throw `⛔️ RPC URL wasn't found in "${hre.network.name}"! Please add a "url" field to the network config in hardhat.config.ts`;

  // Initialize ZKsync Provider
  const provider = new Provider(rpcUrl);

  return provider;
};

<<<<<<< HEAD
export async function deployFactory(factoryName: string, wallet: Wallet, expectedAddress?: string): Promise<AAFactory> {
    const factoryArtifact = JSON.parse(await promises.readFile(`artifacts-zk/src/${factoryName}.sol/${factoryName}.json`, 'utf8'));
    const proxyAaArtifact = JSON.parse(await promises.readFile('artifacts-zk/src/AccountProxy.sol/AccountProxy.json', 'utf8'));
=======
export async function deployFactory(factoryName: string, wallet: Wallet, expectedAddress?: string): Promise<ethers.Contract> {
  const factoryArtifact = JSON.parse(await promises.readFile(`artifacts-zk/src/${factoryName}.sol/${factoryName}.json`, "utf8"));
  const proxyAaArtifact = JSON.parse(await promises.readFile("artifacts-zk/src/AccountProxy.sol/AccountProxy.json", "utf8"));
>>>>>>> 26c45557

  const deployer = new ContractFactory(factoryArtifact.abi, factoryArtifact.bytecode, wallet);
  const factory = await deployer.deploy(utils.hashBytecode(proxyAaArtifact.bytecode));
  const factoryAddress = await factory.getAddress();

<<<<<<< HEAD
    if (expectedAddress && factoryAddress != expectedAddress) {
        console.warn(`${factoryName}.sol address is not the expected default address (${expectedAddress}).`);
        console.warn(`Please update the default value in your tests or restart Era Test Node. Proceeding with expected default address...`);
        return AAFactory__factory.connect(expectedAddress, wallet);
    }

    return AAFactory__factory.connect(factoryAddress, wallet);
=======
  if (expectedAddress && factoryAddress != expectedAddress) {
    console.warn(`${factoryName}.sol address is not the expected default address (${expectedAddress}).`);
    console.warn(`Please update the default value in your tests or restart Era Test Node. Proceeding with expected default address...`);
    return new ethers.Contract(expectedAddress, factoryArtifact.abi, wallet);
  }

  return new ethers.Contract(factoryAddress, factoryArtifact.abi, wallet);
>>>>>>> 26c45557
}

export const getWallet = (privateKey?: string) => {
  if (!privateKey) {
    // Get wallet private key from .env file
    if (!process.env.WALLET_PRIVATE_KEY) throw "⛔️ Wallet private key wasn't found in .env file!";
  }

  const provider = getProvider();

  // Initialize zkSync Wallet
  const wallet = new Wallet(privateKey ?? process.env.WALLET_PRIVATE_KEY!, provider);

  return wallet;
};

export const verifyEnoughBalance = async (wallet: Wallet, amount: bigint) => {
  // Check if the wallet has enough balance
  const balance = await wallet.getBalance();
  if (balance < amount) throw `⛔️ Wallet balance is too low! Required ${ethers.formatEther(amount)} ETH, but current ${wallet.address} balance is ${ethers.formatEther(balance)} ETH`;
};

/**
 * @param {string} data.contract The contract's path and name. E.g., "contracts/Greeter.sol:Greeter"
 */
export const verifyContract = async (data: {
  address: string;
  contract: string;
  constructorArguments: string;
  bytecode: string;
}) => {
  const verificationRequestId: number = await hre.run("verify:verify", {
    ...data,
    noCompile: true,
  });
  return verificationRequestId;
};

<<<<<<< HEAD
export const create2 = async (contractName: string, wallet: Wallet, salt: ethers.BytesLike, args: any = undefined) => {
  salt = ethers.hexlify(salt);
  const contractArtifact = await hre.artifacts.readArtifact(contractName)
  const deployer = new ContractFactory(contractArtifact.abi, contractArtifact.bytecode, wallet, 'create2')
=======
export const create2 = async (contractName: string, wallet: Wallet, salt: ethers.BytesLike, args?: ReadonlyArray<string>) => {
  if (!salt["startsWith"]) {
    salt = ethers.hexlify(salt);
  }
  const contractArtifact = await hre.artifacts.readArtifact(contractName);
  const deployer = new ContractFactory(contractArtifact.abi, contractArtifact.bytecode, wallet, "create2");
>>>>>>> 26c45557
  const bytecodeHash = utils.hashBytecode(contractArtifact.bytecode);
  const constructorArgs = deployer.interface.encodeDeploy(args);
  const standardCreate2Address = utils.create2Address(wallet.address, bytecodeHash, salt, args ? constructorArgs : "0x");
  const accountCode = await wallet.provider.getCode(standardCreate2Address);
  if (accountCode != "0x") {
    return new ethers.Contract(standardCreate2Address, contractArtifact.abi, wallet);
  }

<<<<<<< HEAD
  const deployingContract = await (args ? deployer.deploy(...args, { customData: { salt } }) : deployer.deploy({ customData: { salt } }))
=======
  const deployingContract = await (args ? deployer.deploy(...args, { customData: { salt } }) : deployer.deploy({ customData: { salt } }));
>>>>>>> 26c45557
  const deployedContract = await deployingContract.waitForDeployment();
  const deployedContractAddress = await deployedContract.getAddress();
  logInfo(`"${contractName}" was successfully deployed to ${deployedContractAddress}`);

  if (standardCreate2Address != deployedContractAddress) {
    logWarning("Unexpected Create2 address, perhaps salt is misconfigured?");
    logWarning(`addressFromCreate2: ${standardCreate2Address}`);
    logWarning(`deployedContractAddress: ${deployedContractAddress}`);
  }

  return new ethers.Contract(deployedContractAddress, contractArtifact.abi, wallet);
};

export function logInfo(message: string) {
  console.log("\x1b[36m%s\x1b[0m", message);
}

export function logWarning(message: string) {
<<<<<<< HEAD
  console.log('\x1b[33m%s\x1b[0m', message);
}

type DeployContractOptions = {
  /**
   * If true, the deployment process will not print any logs
   */
  silent?: boolean
  /**
   * If true, the contract will not be verified on Block Explorer
   */
  noVerify?: boolean
  /**
   * If specified, the contract will be deployed using this wallet
   */
  wallet?: Wallet
}
export const deployContract = async (contractArtifactName: string, constructorArguments?: any[], options?: DeployContractOptions, expectedAddress?: string) => {
  const log = (message: string) => {
    if (!options?.silent) console.log(message);
  }

  log(`\nStarting deployment process of "${contractArtifactName}"...`);

  const wallet = options?.wallet ?? getWallet();
  const deployer = new Deployer(hre, wallet);
  const artifact = await deployer.loadArtifact(contractArtifactName).catch((error) => {
    if (error?.message?.includes(`Artifact for contract "${contractArtifactName}" not found.`)) {
      console.error(error.message);
      throw `⛔️ Please make sure you have compiled your contracts or specified the correct contract name!`;
    } else {
      throw error;
    }
  });

  // Estimate contract deployment fee
  const deploymentFee = await deployer.estimateDeployFee(artifact, constructorArguments || []);
  log(`Estimated deployment cost: ${ethers.formatEther(deploymentFee)} ETH`);

  // Check if the wallet has enough balance
  await verifyEnoughBalance(wallet, deploymentFee);

  // Deploy the contract to zkSync to a stable address
  const contract = await deployer.deploy(artifact, constructorArguments);

  const address = await contract.getAddress();
  const constructorArgs = contract.interface.encodeDeploy(constructorArguments);
  const fullContractSource = `${artifact.sourceName}:${artifact.contractName}`;

  // Display contract deployment info
  log(`\n"${artifact.contractName}" was successfully deployed:`);
  log(` - Contract address: ${address}`);
  log(` - Contract source: ${fullContractSource}`);
  log(` - Encoded constructor arguments: ${constructorArgs}\n`);

  if (expectedAddress && address != expectedAddress) {
    console.warn(`!!! ${artifact.contractName} address is not the expected default address (${expectedAddress}). !!!`);
    console.warn(`!!! Please update the default value in your tests or restart Era Test Node. Proceeding with expected default address... !!!`);
    return new ethers.Contract(expectedAddress, artifact.abi, wallet);
  }

  if (!options?.noVerify && hre.network.config.verifyURL) {
    log(`Requesting contract verification...`);
    await verifyContract({
      address,
      contract: fullContractSource,
      constructorArguments: constructorArgs,
      bytecode: artifact.bytecode,
    });
  }

  return contract;
=======
  console.log("\x1b[33m%s\x1b[0m", message);
>>>>>>> 26c45557
}

/**
 * Rich wallets can be used for testing purposes.
 * Available on ZKsync In-memory node and docker node.
 */
export const LOCAL_RICH_WALLETS = [
  {
    address: "0xBC989fDe9e54cAd2aB4392Af6dF60f04873A033A",
    privateKey: "0x3d3cbc973389cb26f657686445bcc75662b415b656078503592ac8c1abb8810e",
  },
  {
    address: "0x36615Cf349d7F6344891B1e7CA7C72883F5dc049",
    privateKey: "0x7726827caac94a7f9e1b160f7ea819f172f7b6f9d2a97f992c38edeab82d4110",
  },
  {
    address: "0xa61464658AfeAf65CccaaFD3a512b69A83B77618",
    privateKey: "0xac1e735be8536c6534bb4f17f06f6afc73b2b5ba84ac2cfb12f7461b20c0bbe3",
  },
  {
    address: "0x0D43eB5B8a47bA8900d84AA36656c92024e9772e",
    privateKey: "0xd293c684d884d56f8d6abd64fc76757d3664904e309a0645baf8522ab6366d9e",
  },
  {
    address: "0xA13c10C0D5bd6f79041B9835c63f91de35A15883",
    privateKey: "0x850683b40d4a740aa6e745f889a6fdc8327be76e122f5aba645a5b02d0248db8",
  },
  {
    address: "0x8002cD98Cfb563492A6fB3E7C8243b7B9Ad4cc92",
    privateKey: "0xf12e28c0eb1ef4ff90478f6805b68d63737b7f33abfa091601140805da450d93",
  },
  {
    address: "0x4F9133D1d3F50011A6859807C837bdCB31Aaab13",
    privateKey: "0xe667e57a9b8aaa6709e51ff7d093f1c5b73b63f9987e4ab4aa9a5c699e024ee8",
  },
  {
    address: "0xbd29A1B981925B94eEc5c4F1125AF02a2Ec4d1cA",
    privateKey: "0x28a574ab2de8a00364d5dd4b07c4f2f574ef7fcc2a86a197f65abaec836d1959",
  },
  {
    address: "0xedB6F5B4aab3dD95C7806Af42881FF12BE7e9daa",
    privateKey: "0x74d8b3a188f7260f67698eb44da07397a298df5427df681ef68c45b34b61f998",
  },
  {
    address: "0xe706e60ab5Dc512C36A4646D719b889F398cbBcB",
    privateKey: "0xbe79721778b48bcc679b78edac0ce48306a8578186ffcb9f2ee455ae6efeace1",
  },
  {
    address: "0xE90E12261CCb0F3F7976Ae611A29e84a6A85f424",
    privateKey: "0x3eb15da85647edd9a1159a4a13b9e7c56877c4eb33f614546d4db06a51868b1c",
  },
];

const convertObjArrayToUint8Array = (objArray: {
  [key: string]: number;
}): Uint8Array => {
  const objEntries = Object.entries(objArray);
  return objEntries.reduce((existingArray, nextKv) => {
    const index = parseInt(nextKv[0]);
    existingArray[index] = nextKv[1];
    return existingArray;
  }, new Uint8Array(objEntries.length));
};

// steps to get the data for this class
// 1. build a transaction in a test (aaTx)
// 2. use this sample signer to get the transaction hash of a realistic transaction
// 3. take that transaction hash to another app, and sign it (as the challenge)
// 4. bring that signed hash back here and have it returned as the signer
export class RecordedResponse {
  constructor(filename: string) {
    // loading directly from the response that was written (verifyAuthenticationResponse)
    const jsonFile = readFileSync(filename, "utf-8");
    const responseData = JSON.parse(jsonFile);
    this.authenticatorData = responseData.response.response.authenticatorData;
    this.clientData = responseData.response.response.clientDataJSON;
    this.b64SignedChallenge = responseData.response.response.signature;
    this.passkeyBytes = convertObjArrayToUint8Array(responseData.authenticator.credentialPublicKey);
    this.expectedOrigin = responseData.expectedOrigin;
  }

<<<<<<< HEAD
    // this is just the public key in xy format without the alg type
    getXyPublicKey() {
      return getPublicKeyBytesFromPasskeySignature(this.passkeyBytes);
    }
=======
  async getXyPublicKeys() {
    return await getPublicKeyBytesFromPasskeySignature(this.passkeyBytes);
  }
>>>>>>> 26c45557

  get authDataBuffer() { return base64UrlToUint8Array(this.authenticatorData); }
  get clientDataBuffer() { return base64UrlToUint8Array(this.clientData); }
  get rs() { return unwrapEC2Signature(base64UrlToUint8Array(this.b64SignedChallenge)); }

  // this is the encoded data explaining what authenticator was used (fido, web, etc)
  readonly authenticatorData: string;
  // this is a b64 encoded json object
  readonly clientData: string;
  // signed challange should come from signed transaction hash (challange is the transaction hash)
  readonly b64SignedChallenge: string;
  // This is a binary object formatted by @simplewebauthn that contains the alg type and public key
  readonly passkeyBytes: Uint8Array;
  // the domain linked the passkey that needs to be validated
  readonly expectedOrigin: string;
}<|MERGE_RESOLUTION|>--- conflicted
+++ resolved
@@ -3,13 +3,7 @@
 
 import dotenv from "dotenv";
 import { ethers } from "ethers";
-<<<<<<< HEAD
-
-import "@matterlabs/hardhat-zksync-node/dist/type-extensions";
-import "@matterlabs/hardhat-zksync-verify/dist/src/type-extensions";
-=======
 import { readFileSync } from "fs";
->>>>>>> 26c45557
 import { promises } from "fs";
 import * as hre from "hardhat";
 import { base64UrlToUint8Array, getPublicKeyBytesFromPasskeySignature, unwrapEC2Signature } from "zksync-account/utils";
@@ -30,37 +24,21 @@
   return provider;
 };
 
-<<<<<<< HEAD
 export async function deployFactory(factoryName: string, wallet: Wallet, expectedAddress?: string): Promise<AAFactory> {
-    const factoryArtifact = JSON.parse(await promises.readFile(`artifacts-zk/src/${factoryName}.sol/${factoryName}.json`, 'utf8'));
-    const proxyAaArtifact = JSON.parse(await promises.readFile('artifacts-zk/src/AccountProxy.sol/AccountProxy.json', 'utf8'));
-=======
-export async function deployFactory(factoryName: string, wallet: Wallet, expectedAddress?: string): Promise<ethers.Contract> {
   const factoryArtifact = JSON.parse(await promises.readFile(`artifacts-zk/src/${factoryName}.sol/${factoryName}.json`, "utf8"));
   const proxyAaArtifact = JSON.parse(await promises.readFile("artifacts-zk/src/AccountProxy.sol/AccountProxy.json", "utf8"));
->>>>>>> 26c45557
 
   const deployer = new ContractFactory(factoryArtifact.abi, factoryArtifact.bytecode, wallet);
   const factory = await deployer.deploy(utils.hashBytecode(proxyAaArtifact.bytecode));
   const factoryAddress = await factory.getAddress();
 
-<<<<<<< HEAD
-    if (expectedAddress && factoryAddress != expectedAddress) {
-        console.warn(`${factoryName}.sol address is not the expected default address (${expectedAddress}).`);
-        console.warn(`Please update the default value in your tests or restart Era Test Node. Proceeding with expected default address...`);
-        return AAFactory__factory.connect(expectedAddress, wallet);
-    }
-
-    return AAFactory__factory.connect(factoryAddress, wallet);
-=======
   if (expectedAddress && factoryAddress != expectedAddress) {
     console.warn(`${factoryName}.sol address is not the expected default address (${expectedAddress}).`);
     console.warn(`Please update the default value in your tests or restart Era Test Node. Proceeding with expected default address...`);
-    return new ethers.Contract(expectedAddress, factoryArtifact.abi, wallet);
-  }
-
-  return new ethers.Contract(factoryAddress, factoryArtifact.abi, wallet);
->>>>>>> 26c45557
+    return AAFactory__factory.connect(expectedAddress, wallet);
+  }
+
+  return AAFactory__factory.connect(factoryAddress, wallet);
 }
 
 export const getWallet = (privateKey?: string) => {
@@ -99,19 +77,10 @@
   return verificationRequestId;
 };
 
-<<<<<<< HEAD
-export const create2 = async (contractName: string, wallet: Wallet, salt: ethers.BytesLike, args: any = undefined) => {
+export const create2 = async (contractName: string, wallet: Wallet, salt: ethers.BytesLike, args?: ReadonlyArray<string>): Promise<any> => {
   salt = ethers.hexlify(salt);
-  const contractArtifact = await hre.artifacts.readArtifact(contractName)
-  const deployer = new ContractFactory(contractArtifact.abi, contractArtifact.bytecode, wallet, 'create2')
-=======
-export const create2 = async (contractName: string, wallet: Wallet, salt: ethers.BytesLike, args?: ReadonlyArray<string>) => {
-  if (!salt["startsWith"]) {
-    salt = ethers.hexlify(salt);
-  }
   const contractArtifact = await hre.artifacts.readArtifact(contractName);
   const deployer = new ContractFactory(contractArtifact.abi, contractArtifact.bytecode, wallet, "create2");
->>>>>>> 26c45557
   const bytecodeHash = utils.hashBytecode(contractArtifact.bytecode);
   const constructorArgs = deployer.interface.encodeDeploy(args);
   const standardCreate2Address = utils.create2Address(wallet.address, bytecodeHash, salt, args ? constructorArgs : "0x");
@@ -120,11 +89,7 @@
     return new ethers.Contract(standardCreate2Address, contractArtifact.abi, wallet);
   }
 
-<<<<<<< HEAD
-  const deployingContract = await (args ? deployer.deploy(...args, { customData: { salt } }) : deployer.deploy({ customData: { salt } }))
-=======
   const deployingContract = await (args ? deployer.deploy(...args, { customData: { salt } }) : deployer.deploy({ customData: { salt } }));
->>>>>>> 26c45557
   const deployedContract = await deployingContract.waitForDeployment();
   const deployedContractAddress = await deployedContract.getAddress();
   logInfo(`"${contractName}" was successfully deployed to ${deployedContractAddress}`);
@@ -143,82 +108,7 @@
 }
 
 export function logWarning(message: string) {
-<<<<<<< HEAD
-  console.log('\x1b[33m%s\x1b[0m', message);
-}
-
-type DeployContractOptions = {
-  /**
-   * If true, the deployment process will not print any logs
-   */
-  silent?: boolean
-  /**
-   * If true, the contract will not be verified on Block Explorer
-   */
-  noVerify?: boolean
-  /**
-   * If specified, the contract will be deployed using this wallet
-   */
-  wallet?: Wallet
-}
-export const deployContract = async (contractArtifactName: string, constructorArguments?: any[], options?: DeployContractOptions, expectedAddress?: string) => {
-  const log = (message: string) => {
-    if (!options?.silent) console.log(message);
-  }
-
-  log(`\nStarting deployment process of "${contractArtifactName}"...`);
-
-  const wallet = options?.wallet ?? getWallet();
-  const deployer = new Deployer(hre, wallet);
-  const artifact = await deployer.loadArtifact(contractArtifactName).catch((error) => {
-    if (error?.message?.includes(`Artifact for contract "${contractArtifactName}" not found.`)) {
-      console.error(error.message);
-      throw `⛔️ Please make sure you have compiled your contracts or specified the correct contract name!`;
-    } else {
-      throw error;
-    }
-  });
-
-  // Estimate contract deployment fee
-  const deploymentFee = await deployer.estimateDeployFee(artifact, constructorArguments || []);
-  log(`Estimated deployment cost: ${ethers.formatEther(deploymentFee)} ETH`);
-
-  // Check if the wallet has enough balance
-  await verifyEnoughBalance(wallet, deploymentFee);
-
-  // Deploy the contract to zkSync to a stable address
-  const contract = await deployer.deploy(artifact, constructorArguments);
-
-  const address = await contract.getAddress();
-  const constructorArgs = contract.interface.encodeDeploy(constructorArguments);
-  const fullContractSource = `${artifact.sourceName}:${artifact.contractName}`;
-
-  // Display contract deployment info
-  log(`\n"${artifact.contractName}" was successfully deployed:`);
-  log(` - Contract address: ${address}`);
-  log(` - Contract source: ${fullContractSource}`);
-  log(` - Encoded constructor arguments: ${constructorArgs}\n`);
-
-  if (expectedAddress && address != expectedAddress) {
-    console.warn(`!!! ${artifact.contractName} address is not the expected default address (${expectedAddress}). !!!`);
-    console.warn(`!!! Please update the default value in your tests or restart Era Test Node. Proceeding with expected default address... !!!`);
-    return new ethers.Contract(expectedAddress, artifact.abi, wallet);
-  }
-
-  if (!options?.noVerify && hre.network.config.verifyURL) {
-    log(`Requesting contract verification...`);
-    await verifyContract({
-      address,
-      contract: fullContractSource,
-      constructorArguments: constructorArgs,
-      bytecode: artifact.bytecode,
-    });
-  }
-
-  return contract;
-=======
   console.log("\x1b[33m%s\x1b[0m", message);
->>>>>>> 26c45557
 }
 
 /**
@@ -300,16 +190,9 @@
     this.expectedOrigin = responseData.expectedOrigin;
   }
 
-<<<<<<< HEAD
-    // this is just the public key in xy format without the alg type
-    getXyPublicKey() {
-      return getPublicKeyBytesFromPasskeySignature(this.passkeyBytes);
-    }
-=======
-  async getXyPublicKeys() {
-    return await getPublicKeyBytesFromPasskeySignature(this.passkeyBytes);
-  }
->>>>>>> 26c45557
+  getXyPublicKeys() {
+    return getPublicKeyBytesFromPasskeySignature(this.passkeyBytes);
+  }
 
   get authDataBuffer() { return base64UrlToUint8Array(this.authenticatorData); }
   get clientDataBuffer() { return base64UrlToUint8Array(this.clientData); }
