import { test, expect, type Page } from "@playwright/test";

async function waitForServicesToLoad(page: Page): Promise<void> {
  const maxRetryAttempts = 10;
  let retryCount = 0;

  // Wait for demo-app to finish loading
  await page.goto("/");
  let demoHeader = page.getByText("ZKsync SSO Demo");
  while (!(await demoHeader.isVisible()) && retryCount < maxRetryAttempts) {
    await page.waitForTimeout(1000);
    demoHeader = page.getByText("ZKsync SSO Demo");
    retryCount++;

    console.log(`Waiting for demo app to load (retry ${retryCount})...`);
  }
  console.log("Demo App loaded");

  // Wait for auth server to finish loading
  retryCount = 0;
  await page.goto("http://localhost:3002");
  let authServerHeader = page.getByText("Login to your ZK Account");
  while (!(await authServerHeader.isVisible()) && retryCount < maxRetryAttempts) {
    await page.waitForTimeout(1000);
    authServerHeader = page.getByText("Login to your ZK Account");
    retryCount++;

    console.log(`Waiting for auth server to load (retry ${retryCount})...`);
  }
  console.log("Auth Server loaded");
};

test.beforeEach(async ({ page }) => {
  page.on("console", (msg) => {
    if (msg.type() === "error")
      console.log(`Main page error console: "${msg.text()}"`);
  });
  page.on("pageerror", (exception) => {
    console.log(`Main page uncaught exception: "${exception}"`);
  });

  await waitForServicesToLoad(page);
  await page.goto("/");
  await expect(page.getByText("ZKsync SSO Demo")).toBeVisible();
});

test("Create account, session key, and send ETH", async ({ page }) => {
  // Click the Connect button
  await page.getByRole("button", { name: "Connect" }).click();

  // Ensure popup is displayed
  await page.waitForTimeout(2000);
  const popup = page.context().pages()[1];
  await expect(popup.getByText("Connect to")).toBeVisible();
  popup.on("console", (msg) => {
    if (msg.type() === "error")
      console.log(`Auth server error console: "${msg.text()}"`);
  });
  popup.on("pageerror", (exception) => {
    console.log(`Auth server uncaught exception: "${exception}"`);
  });

  // Setup webauthn a Chrome Devtools Protocol session
  // NOTE: This needs to be done for every page of every test that uses WebAuthn
  const client = await popup.context().newCDPSession(popup);
  await client.send("WebAuthn.enable");
  const result = await client.send("WebAuthn.addVirtualAuthenticator", {
    options: {
      protocol: "ctap2",
      transport: "usb",
      hasResidentKey: true,
      hasUserVerification: true,
      isUserVerified: true,
      automaticPresenceSimulation: true,
    },
  });
  const authenticatorId = result.authenticatorId;
  console.log(`WebAuthn Authenticator ID: ${authenticatorId}`);

  // Click Sign Up
  await popup.getByRole("button", { name: "Sign Up", exact: true }).click();
  await expect(popup.getByTestId("spinner")).toHaveCount(0, { timeout: 10_000 });

  // Add session
<<<<<<< HEAD
  expect(popup.getByText("Authorize ZKsync SSO Demo App")).toBeVisible();
  expect(popup.getByText("Act on your behalf")).toBeVisible();
  expect(popup.getByText("Expires tomorrow")).toBeVisible();
=======
  await expect(popup.getByText("Authorize ZKsync SSO Demo")).toBeVisible();
  await expect(popup.getByText("Permissions")).toBeVisible();
>>>>>>> c0bfe071
  await popup.getByRole("button", { name: "Connect" }).click();

  // Waits for session to complete and popup to close
  await page.waitForTimeout(2000);

  // Check address/balance is shown
  await expect(page.getByText("Disconnect")).toBeVisible();
  const address = (await page.getByText("Connected Address:").innerText())
    .replace("Connected Address: ", "");
  console.log(`Public Address: ${address}`);
  await expect(page.getByText("Balance:")).toBeVisible();
  const startBalance = +(await page.getByText("Balance:").innerText())
    .replace("Balance: ", "")
    .replace(" ETH", "");

  // Send some eth
  await page.getByRole("button", { name: "Send 0.1 ETH" }).click();
  await page.waitForTimeout(2000);
  const endBalance = +(await page.getByText("Balance:").innerText())
    .replace("Balance: ", "")
    .replace(" ETH", "");
  await expect(startBalance, "Balance after transfer should be ~0.1 ETH less")
    .toBeGreaterThanOrEqual(endBalance + 0.1);
});<|MERGE_RESOLUTION|>--- conflicted
+++ resolved
@@ -82,14 +82,10 @@
   await expect(popup.getByTestId("spinner")).toHaveCount(0, { timeout: 10_000 });
 
   // Add session
-<<<<<<< HEAD
-  expect(popup.getByText("Authorize ZKsync SSO Demo App")).toBeVisible();
-  expect(popup.getByText("Act on your behalf")).toBeVisible();
-  expect(popup.getByText("Expires tomorrow")).toBeVisible();
-=======
   await expect(popup.getByText("Authorize ZKsync SSO Demo")).toBeVisible();
+  await expect(popup.getByText("Act on your behalf")).toBeVisible();
+  await expect(popup.getByText("Expires tomorrow")).toBeVisible();
   await expect(popup.getByText("Permissions")).toBeVisible();
->>>>>>> c0bfe071
   await popup.getByRole("button", { name: "Connect" }).click();
 
   // Waits for session to complete and popup to close
