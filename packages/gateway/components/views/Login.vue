<template>
  <div class="h-full flex flex-col justify-center px-4">
    <div class="h-[40%] justify-center items-center flex flex-col">
      <div class="mx-auto mt-6 w-20 h-20 rounded-full bg-neutral-800">
        <img
          v-if="appMeta && appMeta.icon"
          :src="appMeta.icon"
          :alt="appMeta.name"
          class="h-full w-full object-cover rounded-full"
        >
      </div>
      <h1 class="text-white text-center text-2xl mt-4 font-semibold">
        Connect to {{ appMeta?.name }}
      </h1>
    </div>

    <div class="flex flex-col gap-5 mt-8 py-8">
      <div className="highlight">
        <div className="inner">
          <ZkButton
            id="create-account"
            class="w-full"
            :loading="registerInProgress"
            @click="createAccount"
          >
            Sign Up
          </ZkButton>
        </div>
      </div>

      <ZkButton
        id="login-account"
        type="secondary"
        class="!text-slate-400"
        :loading="loginInProgress"
        @click="connectToAccount"
      >
        Sign In
      </ZkButton>
    </div>

    <CommonHeightTransition :opened="!!accountDataFetchError">
      <p class="pt-3 text-sm text-error-300 text-center">
        <span>
          Account not found.
          <button
            type="button"
            class="underline underline-offset-4"
            @click="createAccount"
          >
            Sign up?
          </button>
        </span>
      </p>
    </CommonHeightTransition>
  </div>
</template>

<script lang="ts" setup>
import { parseEther, toHex } from "viem";
<<<<<<< HEAD
=======
import { generatePrivateKey } from "viem/accounts";
import { zksyncInMemoryNode, zksyncLocalNode } from "viem/chains";
import { deployAccount, fetchAccount } from "zksync-account/client";
>>>>>>> c0bfe071
import { registerNewPasskey } from "zksync-account/client/passkey";

const { appMeta } = useAppMeta();
const { login } = useAccountStore();
const { getRichWalletClient, getPublicClient } = useClientStore();
const { requestChain } = storeToRefs(useRequestsStore());

const { inProgress: registerInProgress, execute: createAccount } = useAsync(async () => {
<<<<<<< HEAD
  const { credentialPublicKey } = await registerNewPasskey({
    userName: username.value,
    userDisplayName: username.value,
  });
=======
  let name = `ZK Auth ${(new Date()).toLocaleDateString("en-US")}`;
  if (requestChain.value!.id == zksyncInMemoryNode.id || requestChain.value!.id == zksyncLocalNode.id) {
    // For local testing, append the time
    name += ` ${(new Date()).toLocaleTimeString("en-US")}`;
  }
>>>>>>> c0bfe071

  const {
    newCredentialPublicKey: credentialPublicKey,
    newCredentialId,
  } = await registerNewPasskey({
    userName: name,
    userDisplayName: name,
  });

  const deployerClient = getRichWalletClient({ chainId: requestChain.value!.id });

  // eslint-disable-next-line @typescript-eslint/no-explicit-any
  const { address } = await deployAccount(deployerClient as any, {
    credentialPublicKey,
    uniqueAccountId: newCredentialId,
    contracts: contractsByChain[requestChain.value!.id],
  });

  // TODO: Replace the cost of session key creation with a Paymaster
  await deployerClient.sendTransaction({
    to: address,
    value: parseEther("0.1"),
  });

  login({
    username: newCredentialId,
    address: address,
    passkey: toHex(credentialPublicKey),
  });
});

const { inProgress: loginInProgress, error: accountDataFetchError, execute: connectToAccount } = useAsync(async () => {
  const client = getPublicClient({ chainId: requestChain.value!.id });
  // eslint-disable-next-line @typescript-eslint/no-explicit-any
  const { username, address, passkeyPublicKey } = await fetchAccount(client as any, {
    contracts: contractsByChain[requestChain.value!.id],
  });
  const sessionKey = generatePrivateKey();

  login({
    username,
    address,
    passkey: toHex(passkeyPublicKey),
    sessionKey,
  });
});
</script>

<style scoped>
.highlight::before,
.highlight::after {
  content: "";
  position: absolute;
  top: 0;
  left: 0;
  bottom: 0;
  right: 0;
  background: linear-gradient(45deg, #ff595e, #ffca3a, #8ac926, #1982c4, #6a4c93, #ff6700);
  background-size: 400%;
  z-index: -1;
  animation: glow 5s linear infinite;
  width: 100%;
  border-radius: 2rem;
}

.highlight::after {
  filter: blur(9px);
  transform: translate3d(0, 0, 0); /* For Safari */
}

.highlight {
  position: relative;
  border-radius: 2rem;
  padding: 4px;
}

.highlight .inner {
  border-radius: 4px;
}

@keyframes glow {
  0% { background-position: 0 0; }
  50% { background-position: 100% 0; }
  100% { background-position: 0 0; }
}
</style><|MERGE_RESOLUTION|>--- conflicted
+++ resolved
@@ -58,12 +58,8 @@
 
 <script lang="ts" setup>
 import { parseEther, toHex } from "viem";
-<<<<<<< HEAD
-=======
-import { generatePrivateKey } from "viem/accounts";
 import { zksyncInMemoryNode, zksyncLocalNode } from "viem/chains";
 import { deployAccount, fetchAccount } from "zksync-account/client";
->>>>>>> c0bfe071
 import { registerNewPasskey } from "zksync-account/client/passkey";
 
 const { appMeta } = useAppMeta();
@@ -72,22 +68,15 @@
 const { requestChain } = storeToRefs(useRequestsStore());
 
 const { inProgress: registerInProgress, execute: createAccount } = useAsync(async () => {
-<<<<<<< HEAD
-  const { credentialPublicKey } = await registerNewPasskey({
-    userName: username.value,
-    userDisplayName: username.value,
-  });
-=======
   let name = `ZK Auth ${(new Date()).toLocaleDateString("en-US")}`;
   if (requestChain.value!.id == zksyncInMemoryNode.id || requestChain.value!.id == zksyncLocalNode.id) {
     // For local testing, append the time
     name += ` ${(new Date()).toLocaleTimeString("en-US")}`;
   }
->>>>>>> c0bfe071
 
   const {
-    newCredentialPublicKey: credentialPublicKey,
-    newCredentialId,
+    credentialPublicKey,
+    credentialId,
   } = await registerNewPasskey({
     userName: name,
     userDisplayName: name,
@@ -98,7 +87,7 @@
   // eslint-disable-next-line @typescript-eslint/no-explicit-any
   const { address } = await deployAccount(deployerClient as any, {
     credentialPublicKey,
-    uniqueAccountId: newCredentialId,
+    uniqueAccountId: credentialId,
     contracts: contractsByChain[requestChain.value!.id],
   });
 
@@ -109,7 +98,7 @@
   });
 
   login({
-    username: newCredentialId,
+    username: credentialId,
     address: address,
     passkey: toHex(credentialPublicKey),
   });
@@ -121,13 +110,11 @@
   const { username, address, passkeyPublicKey } = await fetchAccount(client as any, {
     contracts: contractsByChain[requestChain.value!.id],
   });
-  const sessionKey = generatePrivateKey();
 
   login({
     username,
     address,
     passkey: toHex(passkeyPublicKey),
-    sessionKey,
   });
 });
 </script>
