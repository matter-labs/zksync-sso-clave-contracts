<template>
  <div class="h-full flex flex-col px-4">
    <AccountHeader message="Connecting with" />
    <div class="flex justify-center items-center isolate mt-6">
      <Web3Avatar
        :address="address!"
        class="w-20 h-20 rounded-full -z-[1] -mr-4"
      />
      <div class="w-20 h-20 rounded-full bg-neutral-800">
        <img
          v-if="appMeta.icon"
          :src="appMeta.icon"
          :alt="appMeta.name"
          class="h-full w-full object-cover rounded-full"
        >
      </div>
    </div>
    <h1 class="text-white text-center text-2xl mt-4 font-semibold">
      Connect to {{ appMeta.name }}
    </h1>
    <p class="text-center border border-neutral-900 mt-2 mx-auto w-max px-4 py-1 rounded-3xl">
      {{ domain }}
    </p>
    <ul class="mt-6 text-neutral-300">
      <li class="flex items-center gap-4 leading-tight my-4">
        <CheckIcon class="w-6 h-6 text-primary-300 shrink-0" />
        Let it see your address, balance and activity
      </li>
      <li class="flex items-center gap-4 leading-tight my-4">
        <CheckIcon class="w-6 h-6 text-primary-300 shrink-0" />
        Let it send you requests for transactions
      </li>
      <li class="flex items-center gap-4 leading-tight my-4">
        <CheckIcon class="w-6 h-6 text-primary-300 shrink-0" />
        Funds will not leave your account without your confirmation
      </li>
    </ul>
<<<<<<< HEAD

    <div class="mt-auto">
      <div class="-mx-3 px-3 border-t border-neutral-900 flex gap-4 py-4 mt-2">
        <CommonButton
          class="w-full"
          variant="neutral"
          @click="deny()"
        >
          Cancel
        </CommonButton>
        <CommonButton
          class="w-full"
          :loading="!appMeta || responseInProgress"
          @click="confirmConnection()"
        >
          Connect
        </CommonButton>
      </div>
=======
    <div class="mt-auto flex gap-4 p-2">
      <CommonButton
        class="w-full"
        variant="neutral"
        @click="deny()"
      >
        Cancel
      </CommonButton>
      <CommonButton
        class="w-full"
        :loading="!appMeta || responseInProgress"
        @click="confirmConnection()"
      >
        Connect
      </CommonButton>
>>>>>>> c0bfe071
    </div>
  </div>
</template>

<script lang="ts" setup>
import { CheckIcon } from "@heroicons/vue/24/outline";
import Web3Avatar from "web3-avatar-vue";
import type { ExtractReturnType, GatewayRpcSchema } from "zksync-account/client-gateway";

const { appMeta, domain } = useAppMeta();
const { respond, deny } = useRequestsStore();
const { responseInProgress, requestChain } = storeToRefs(useRequestsStore());
const { address } = storeToRefs(useAccountStore());
const { getClient } = useClientStore();

const confirmConnection = () => {
  respond(async () => {
    const client = getClient({ chainId: requestChain.value!.id });
    const response: ExtractReturnType<"eth_requestAccounts", GatewayRpcSchema> = {
      account: {
        address: client.account.address,
        activeChainId: client.chain.id,
        session: undefined,
      },
      chainsInfo: supportedChains.map((chain) => ({
        id: chain.id,
        capabilities: {
          paymasterService: {
            supported: true,
          },
          atomicBatch: {
            supported: true,
          },
          auxiliaryFunds: {
            supported: true,
          },
        },
        contracts: contractsByChain[chain.id],
      })),
    };
    return {
      result: response,
    };
  });
};
</script><|MERGE_RESOLUTION|>--- conflicted
+++ resolved
@@ -35,7 +35,6 @@
         Funds will not leave your account without your confirmation
       </li>
     </ul>
-<<<<<<< HEAD
 
     <div class="mt-auto">
       <div class="-mx-3 px-3 border-t border-neutral-900 flex gap-4 py-4 mt-2">
@@ -54,23 +53,6 @@
           Connect
         </CommonButton>
       </div>
-=======
-    <div class="mt-auto flex gap-4 p-2">
-      <CommonButton
-        class="w-full"
-        variant="neutral"
-        @click="deny()"
-      >
-        Cancel
-      </CommonButton>
-      <CommonButton
-        class="w-full"
-        :loading="!appMeta || responseInProgress"
-        @click="confirmConnection()"
-      >
-        Connect
-      </CommonButton>
->>>>>>> c0bfe071
     </div>
   </div>
 </template>
