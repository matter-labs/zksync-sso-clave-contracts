--- conflicted
+++ resolved
@@ -1,10 +1,4 @@
-<<<<<<< HEAD
-import { registerNewPasskey } from "zksync-account/client/passkey";
-import { deployAccount } from "zksync-account/client";
-=======
 import { parseEther, toHex } from "viem";
-import { generatePrivateKey, privateKeyToAddress } from "viem/accounts";
->>>>>>> c0bfe071
 import { zksyncInMemoryNode } from "viem/chains";
 import { deployAccount } from "zksync-account/client";
 import { registerNewPasskey } from "zksync-account/client/passkey";
