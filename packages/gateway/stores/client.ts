import { createPublicClient, createWalletClient, http, publicActions, walletActions } from "viem";
import { privateKeyToAccount } from "viem/accounts";
import { zksync, zksyncInMemoryNode, zksyncLocalNode, zksyncSepoliaTestnet } from "viem/chains";
import { createZksyncPasskeyClient, type PasskeyRequiredContracts } from "zksync-account/client/passkey";

export const supportedChains = [zksync, zksyncSepoliaTestnet, zksyncInMemoryNode, zksyncLocalNode];
export type SupportedChainId = (typeof supportedChains)[number]["id"];
export const blockExplorerApiByChain: Record<SupportedChainId, string> = {
  [zksync.id]: zksync.blockExplorers.native.apiUrl,
  [zksyncSepoliaTestnet.id]: zksyncSepoliaTestnet.blockExplorers.native.blockExplorerApi,
  [zksyncInMemoryNode.id]: "http://localhost:8011",
  [zksyncLocalNode.id]: "http://localhost:8011",
};

type ChainContracts = PasskeyRequiredContracts & {
  accountFactory: NonNullable<PasskeyRequiredContracts["accountFactory"]>;
  accountImplementation: NonNullable<PasskeyRequiredContracts["accountImplementation"]>;
};
export const contractsByChain: Record<SupportedChainId, ChainContracts> = {
  [zksync.id]: {
    session: "0x",
    passkey: "0x",
    accountFactory: "0x",
    accountImplementation: "0x",
  },
  [zksyncSepoliaTestnet.id]: {
    session: "0x",
    passkey: "0x",
    accountFactory: "0x",
    accountImplementation: "0x",
  },
  [zksyncLocalNode.id]: {
    session: "0x",
    passkey: "0x",
    accountFactory: "0x",
    accountImplementation: "0x",
  },
  [zksyncInMemoryNode.id]: {
<<<<<<< HEAD
    session: "0xCfcCD82F2fA50d86e8C91c1cE75f6935806Ae4D2",
    passkey: "0x0cc51Dc85E147B66271E34BCd92AA6Cf9458D2a2",
=======
    session: "0xC9c7F31CCf72daDFd18924e8111Fe90a35400734",
    passkey: "0x07734BA326b6AD13BfC0115b0903EB14268F1617",
>>>>>>> c0bfe071
    accountFactory: "0x23b13d016E973C9915c6252271fF06cCA2098885",
    accountImplementation: "0x0fA8Ed8e24db620f5d80c2683D16d405a5357450",
  },
};

export const useClientStore = defineStore("client", () => {
  const { address, username, passkey } = storeToRefs(useAccountStore());

  const getPublicClient = ({ chainId }: { chainId: SupportedChainId }) => {
    const chain = supportedChains.find((chain) => chain.id === chainId);
    if (!chain) throw new Error(`Chain with id ${chainId} is not supported`);

    const client = createPublicClient({
      chain,
      transport: http(),
    });

    return client;
  };

  const getClient = ({ chainId }: { chainId: SupportedChainId }) => {
    if (!address.value) throw new Error("Address is not set");
    const chain = supportedChains.find((chain) => chain.id === chainId);
    if (!chain) throw new Error(`Chain with id ${chainId} is not supported`);
    const contracts = contractsByChain[chainId];

    /*
      TODO: remove any
      `any` are set due to using zksync-account via `npm link`
      which makes it use same packages from different folders
      types are too complex to compare so it fails
    */
    const client = createZksyncPasskeyClient({
      address: address.value,
      credentialPublicKey: passkey.value!,
      userName: username.value!,
      userDisplayName: username.value!,
      contracts,
      chain: chain,
      transport: http(),
    });

    return client;
  };

  /* TODO: remove. Temp for local dev and debugging */
  const getRichWalletClient = ({ chainId }: { chainId: SupportedChainId }) => {
    const chain = supportedChains.find((chain) => chain.id === chainId);
    if (!chain) throw new Error(`Chain with id ${chainId} is not supported`);

    const richWalletClient = createWalletClient({
      account: privateKeyToAccount("0x3d3cbc973389cb26f657686445bcc75662b415b656078503592ac8c1abb8810e"),
      chain,
      transport: http(),
    })
      .extend(publicActions)
      .extend(walletActions);
    return richWalletClient;
  };

  return {
    getPublicClient,
    getClient,
    getRichWalletClient,
  };
});<|MERGE_RESOLUTION|>--- conflicted
+++ resolved
@@ -36,13 +36,8 @@
     accountImplementation: "0x",
   },
   [zksyncInMemoryNode.id]: {
-<<<<<<< HEAD
     session: "0xCfcCD82F2fA50d86e8C91c1cE75f6935806Ae4D2",
-    passkey: "0x0cc51Dc85E147B66271E34BCd92AA6Cf9458D2a2",
-=======
-    session: "0xC9c7F31CCf72daDFd18924e8111Fe90a35400734",
     passkey: "0x07734BA326b6AD13BfC0115b0903EB14268F1617",
->>>>>>> c0bfe071
     accountFactory: "0x23b13d016E973C9915c6252271fF06cCA2098885",
     accountImplementation: "0x0fA8Ed8e24db620f5d80c2683D16d405a5357450",
   },
