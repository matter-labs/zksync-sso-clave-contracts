import { type Account, type Address, type Chain, type Client, createClient, encodeAbiParameters, getAddress, type Hash, type Prettify, publicActions, type PublicRpcSchema, type RpcSchema, type Transport, type WalletClientConfig, type WalletRpcSchema } from "viem";
import { privateKeyToAccount } from "viem/accounts";

import { encodeSession } from "../../utils/encoding.js";
import type { SessionConfig } from "../../utils/session.js";
<<<<<<< HEAD
import { publicActionsRewrite } from "../decorators/publicActionsRewrite.js";
import { type ZksyncAccountSessionActions, zksyncAccountSessionActions } from "../decorators/session.js";
import { type ZksyncAccountWalletActions, zksyncAccountWalletActions } from "../decorators/session_wallet.js";
=======
import { type ZksyncSsoSessionActions, zksyncSsoSessionActions } from "../decorators/session.js";
import { type ZksyncSsoWalletActions, zksyncSsoWalletActions } from "../decorators/session_wallet.js";
>>>>>>> 0bf91c61
import { toSmartAccount } from "../smart-account.js";

export const signSessionTransaction = (args: {
  sessionKeySignedHash: Hash;
  sessionContract: Address;
  sessionConfig: SessionConfig;
}) => {
  return encodeAbiParameters(
    [
      { type: "bytes" },
      { type: "address" },
      { type: "bytes[]" },
    ],
    [
      args.sessionKeySignedHash,
      args.sessionContract,
      [encodeSession(args.sessionConfig)], // FIXME: this is assuming there are no other hooks
    ],
  );
};

export function createZksyncSessionClient<
  transport extends Transport,
  chain extends Chain,
  rpcSchema extends RpcSchema | undefined = undefined,
>(_parameters: ZksyncSsoSessionClientConfig<transport, chain, rpcSchema>): ZksyncSsoSessionClient<transport, chain, rpcSchema> {
  type WalletClientParameters = typeof _parameters;
  const parameters: WalletClientParameters & {
    key: NonNullable<WalletClientParameters["key"]>;
    name: NonNullable<WalletClientParameters["name"]>;
  } = {
    ..._parameters,
    address: getAddress(_parameters.address),
    key: _parameters.key || "wallet",
    name: _parameters.name || "ZKsync SSO Session Client",
  };

  const account = toSmartAccount({
    address: parameters.address,
    sign: async ({ hash }) => {
      const sessionKeySigner = privateKeyToAccount(parameters.sessionKey);
      const hashSignature = await sessionKeySigner.sign({ hash });
      return signSessionTransaction({
        sessionKeySignedHash: hashSignature,
        sessionContract: parameters.contracts.session,
        sessionConfig: parameters.sessionConfig,
      });
    },
  });
  const client = createClient<transport, chain, Account, rpcSchema>({
    ...parameters,
    account,
    type: "walletClient",
  })
    .extend(() => ({
      sessionKey: parameters.sessionKey,
      sessionConfig: parameters.sessionConfig,
      contracts: parameters.contracts,
    }))
    .extend(publicActions)
<<<<<<< HEAD
    .extend(publicActionsRewrite)
    .extend(zksyncAccountWalletActions)
    .extend(zksyncAccountSessionActions);
=======
    .extend(zksyncSsoWalletActions)
    .extend(zksyncSsoSessionActions);
>>>>>>> 0bf91c61
  return client;
}

export type SessionRequiredContracts = {
  session: Address; // Session, spend limit, etc.
};
type ZksyncSsoSessionData = {
  sessionKey: Hash;
  sessionConfig: SessionConfig;
  contracts: SessionRequiredContracts;
};

export type ClientWithZksyncSsoSessionData<
  transport extends Transport = Transport,
  chain extends Chain = Chain,
  account extends Account = Account,
> = Client<transport, chain, account> & ZksyncSsoSessionData;

export type ZksyncSsoSessionClient<
  transport extends Transport = Transport,
  chain extends Chain = Chain,
  rpcSchema extends RpcSchema | undefined = undefined,
  account extends Account = Account,
> = Prettify<
  Client<
    transport,
    chain,
    account,
    rpcSchema extends RpcSchema
      ? [...PublicRpcSchema, ...WalletRpcSchema, ...rpcSchema]
      : [...PublicRpcSchema, ...WalletRpcSchema],
    ZksyncSsoWalletActions<chain, account> & ZksyncSsoSessionActions
  > & ZksyncSsoSessionData
>;

export interface ZksyncSsoSessionClientConfig<
  transport extends Transport = Transport,
  chain extends Chain = Chain,
  rpcSchema extends RpcSchema | undefined = undefined,
> extends Omit<WalletClientConfig<transport, chain, Account, rpcSchema>, "account"> {
  chain: NonNullable<chain>;
  address: Address;
  sessionKey: Hash;
  sessionConfig: SessionConfig;
  contracts: SessionRequiredContracts;
  key?: string;
  name?: string;
}<|MERGE_RESOLUTION|>--- conflicted
+++ resolved
@@ -3,14 +3,9 @@
 
 import { encodeSession } from "../../utils/encoding.js";
 import type { SessionConfig } from "../../utils/session.js";
-<<<<<<< HEAD
 import { publicActionsRewrite } from "../decorators/publicActionsRewrite.js";
-import { type ZksyncAccountSessionActions, zksyncAccountSessionActions } from "../decorators/session.js";
-import { type ZksyncAccountWalletActions, zksyncAccountWalletActions } from "../decorators/session_wallet.js";
-=======
 import { type ZksyncSsoSessionActions, zksyncSsoSessionActions } from "../decorators/session.js";
 import { type ZksyncSsoWalletActions, zksyncSsoWalletActions } from "../decorators/session_wallet.js";
->>>>>>> 0bf91c61
 import { toSmartAccount } from "../smart-account.js";
 
 export const signSessionTransaction = (args: {
@@ -71,14 +66,9 @@
       contracts: parameters.contracts,
     }))
     .extend(publicActions)
-<<<<<<< HEAD
     .extend(publicActionsRewrite)
-    .extend(zksyncAccountWalletActions)
-    .extend(zksyncAccountSessionActions);
-=======
     .extend(zksyncSsoWalletActions)
     .extend(zksyncSsoSessionActions);
->>>>>>> 0bf91c61
   return client;
 }
 
