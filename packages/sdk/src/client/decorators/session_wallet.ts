--- conflicted
+++ resolved
@@ -2,20 +2,12 @@
 import { deployContract, getAddresses, getChainId, sendRawTransaction, signMessage, signTypedData, writeContract } from "viem/actions";
 import { getGeneralPaymasterInput, signTransaction } from "viem/zksync";
 
-<<<<<<< HEAD
 import { sendEip712Transaction } from "../actions/sendEip712Transaction.js";
-import { type ClientWithZksyncAccountSessionData } from "../clients/session.js";
-/* import { getTokenSpendLimit } from '../actions/session.js'; */
-
-export type ZksyncAccountWalletActions<chain extends Chain, account extends Account> = Omit<
-  WalletActions<chain, account>, "addChain" | "getPermissions" | "requestAddresses" | "requestPermissions" | "switchChain" | "watchAsset" | "prepareTransactionRequest"
-=======
 import type { ClientWithZksyncSsoSessionData } from "../clients/session.js";
 /* import { getTokenSpendLimit } from '../actions/session.js'; */
 
 export type ZksyncSsoWalletActions<chain extends Chain, account extends Account> = Omit<
-  WalletActions<chain, account>, "addChain" | "getPermissions" | "requestAddresses" | "requestPermissions" | "switchChain" | "watchAsset"
->>>>>>> 0bf91c61
+  WalletActions<chain, account>, "addChain" | "getPermissions" | "requestAddresses" | "requestPermissions" | "switchChain" | "watchAsset" | "prepareTransactionRequest"
 >;
 
 export function zksyncSsoWalletActions<
