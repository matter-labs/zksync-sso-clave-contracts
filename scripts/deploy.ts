import "@nomicfoundation/hardhat-toolbox";

import { ethers } from "ethers";
import { task } from "hardhat/config";
import { Wallet } from "zksync-ethers";

const WEBAUTH_NAME = "WebAuthValidator";
const SESSIONS_NAME = "SessionKeyValidator";
const GUARDIAN_RECOVERY_NAME = "GuardianRecoveryValidator";
<<<<<<< HEAD
const OIDC_RECOVERY_NAME = "OidcRecoveryValidator";
=======
const OIDC_RECOVERY_NAME = "OidcValidator";
const OIDC_VERIFIER_NAME = "Groth16Verifier";
>>>>>>> f15c1b65
const ACCOUNT_IMPL_NAME = "SsoAccount";
const FACTORY_NAME = "AAFactory";
const PAYMASTER_NAME = "ExampleAuthServerPaymaster";
const BEACON_NAME = "SsoBeacon";
const OIDC_KEY_REGISTRY_NAME = "OidcKeyRegistry";

async function deploy(name: string, deployer: Wallet, proxy: boolean, args?: any[], initArgs?: any): Promise<string> {
  // eslint-disable-next-line @typescript-eslint/no-require-imports
  const { deployFactory, create2, ethersStaticSalt } = require("../test/utils");
  console.log("Deploying", name, "contract...");
  let implContract;
  if (name == FACTORY_NAME) {
    implContract = await deployFactory(deployer, args![0], ethersStaticSalt);
  } else {
    implContract = await create2(name, deployer, ethersStaticSalt, args);
  }
  const implAddress = await implContract.getAddress();
  if (!proxy) {
    console.log(name, "contract deployed at:", implAddress, "\n");
    return implAddress;
  }
  const proxyContract = await create2("TransparentProxy", deployer, ethersStaticSalt, [implAddress, initArgs ?? "0x"]);
  const proxyAddress = await proxyContract.getAddress();
  console.log(name, "proxy contract deployed at:", proxyAddress, "\n");
  return proxyAddress;
}

task("deploy", "Deploys ZKsync SSO contracts")
  .addOptionalParam("only", "name of a specific contract to deploy")
  .addFlag("noProxy", "do not deploy transparent proxies for factory and modules")
  .addOptionalParam("implementation", "address of the account implementation to use in the beacon")
  .addOptionalParam("factory", "address of the factory to use in the paymaster")
  .addOptionalParam("sessions", "address of the sessions module to use in the paymaster")
  .addOptionalParam("beacon", "address of the beacon to use in the factory")
  .addOptionalParam("fund", "amount of ETH to send to the paymaster", "0")
  .setAction(async (cmd, hre) => {
    // eslint-disable-next-line @typescript-eslint/no-require-imports
    const { LOCAL_RICH_WALLETS, getProvider } = require("../test/utils");
    console.log("Deploying to:", hre.network.name);
    const provider = getProvider();

    let privateKey: string;
    if (hre.network.name == "inMemoryNode" || hre.network.name == "dockerizedNode") {
      console.log("Using local rich wallet");
      privateKey = LOCAL_RICH_WALLETS[0].privateKey;
      cmd.fund = "1";
    } else {
      if (!process.env.WALLET_PRIVATE_KEY) throw "Wallet private key wasn't found in .env file!";
      privateKey = process.env.WALLET_PRIVATE_KEY;
    }

    const deployer = new Wallet(privateKey, provider);
    console.log("Deployer address:", deployer.address);

    async function fundPaymaster(paymaster: string, fund?: string | number) {
      if (fund && fund != 0) {
        console.log("Funding paymaster with", fund, "ETH...");
        await (
          await deployer.sendTransaction({
            to: paymaster,
            value: ethers.parseEther(cmd.fund),
          })
        ).wait();
        console.log("Paymaster funded\n");
      } else {
        console.log("--fund flag not provided, skipping funding paymaster\n");
      }
    }

    if (!cmd.only) {
      const webauth = await deploy(WEBAUTH_NAME, deployer, !cmd.noProxy);
      const sessions = await deploy(SESSIONS_NAME, deployer, !cmd.noProxy);
      const implementation = await deploy(ACCOUNT_IMPL_NAME, deployer, false);
      const beacon = await deploy(BEACON_NAME, deployer, false, [implementation]);
      const factory = await deploy(FACTORY_NAME, deployer, !cmd.noProxy, [beacon]);
      const guardianInterface = new ethers.Interface((await hre.artifacts.readArtifact(GUARDIAN_RECOVERY_NAME)).abi);
      const recovery = await deploy(GUARDIAN_RECOVERY_NAME, deployer, !cmd.noProxy, [webauth, factory], guardianInterface.encodeFunctionData("initialize", [webauth, factory]));
      const oidcRecoveryInterface = new ethers.Interface((await hre.artifacts.readArtifact(OIDC_RECOVERY_NAME)).abi);
      const oidcRecovery = await deploy(OIDC_RECOVERY_NAME, deployer, !cmd.noProxy, [webauth, factory], oidcRecoveryInterface.encodeFunctionData("initialize", [webauth, factory]));
      const paymaster = await deploy(PAYMASTER_NAME, deployer, false, [factory, sessions, recovery, oidcRecovery]);
      const oidcKeyRegistryInterface = new ethers.Interface((await hre.artifacts.readArtifact(OIDC_KEY_REGISTRY_NAME)).abi);
      const oidcKeyRegistry = await deploy(OIDC_KEY_REGISTRY_NAME, deployer, !cmd.noProxy, [], oidcKeyRegistryInterface.encodeFunctionData("initialize", []));
      const oidcVerifier = await deploy(OIDC_VERIFIER_NAME, deployer, false, []);
      await deploy(OIDC_RECOVERY_NAME, deployer, !cmd.noProxy, [oidcKeyRegistry, oidcVerifier]);

      await fundPaymaster(paymaster, cmd.fund);
    } else {
      let args: any[] = [];

      if (cmd.only == BEACON_NAME) {
        if (!cmd.implementation) {
          throw "Account implementation (--implementation <value>) address must be provided to deploy beacon";
        }
        args = [cmd.implementation];
      }
      if (cmd.only == FACTORY_NAME) {
        if (!cmd.implementation) {
          throw "Beacon (--beacon <value>) address must be provided to deploy factory";
        }
        args = [cmd.implementation];
      }
      if (cmd.only == PAYMASTER_NAME) {
        if (!cmd.factory || !cmd.sessions) {
          throw "Factory (--factory <value>) and SessionModule (--sessions <value>) addresses must be provided to deploy paymaster";
        }
        args = [cmd.factory, cmd.sessions];
      }
      if (cmd.only == OIDC_KEY_REGISTRY_NAME) {
        args = [];
      }
      const deployedContract = await deploy(cmd.only, deployer, false, args);

      if (cmd.only == PAYMASTER_NAME) {
        await fundPaymaster(deployedContract, cmd.fund);
      }
    }
  });<|MERGE_RESOLUTION|>--- conflicted
+++ resolved
@@ -7,12 +7,8 @@
 const WEBAUTH_NAME = "WebAuthValidator";
 const SESSIONS_NAME = "SessionKeyValidator";
 const GUARDIAN_RECOVERY_NAME = "GuardianRecoveryValidator";
-<<<<<<< HEAD
 const OIDC_RECOVERY_NAME = "OidcRecoveryValidator";
-=======
-const OIDC_RECOVERY_NAME = "OidcValidator";
 const OIDC_VERIFIER_NAME = "Groth16Verifier";
->>>>>>> f15c1b65
 const ACCOUNT_IMPL_NAME = "SsoAccount";
 const FACTORY_NAME = "AAFactory";
 const PAYMASTER_NAME = "ExampleAuthServerPaymaster";
@@ -90,12 +86,12 @@
       const factory = await deploy(FACTORY_NAME, deployer, !cmd.noProxy, [beacon]);
       const guardianInterface = new ethers.Interface((await hre.artifacts.readArtifact(GUARDIAN_RECOVERY_NAME)).abi);
       const recovery = await deploy(GUARDIAN_RECOVERY_NAME, deployer, !cmd.noProxy, [webauth, factory], guardianInterface.encodeFunctionData("initialize", [webauth, factory]));
-      const oidcRecoveryInterface = new ethers.Interface((await hre.artifacts.readArtifact(OIDC_RECOVERY_NAME)).abi);
-      const oidcRecovery = await deploy(OIDC_RECOVERY_NAME, deployer, !cmd.noProxy, [webauth, factory], oidcRecoveryInterface.encodeFunctionData("initialize", [webauth, factory]));
-      const paymaster = await deploy(PAYMASTER_NAME, deployer, false, [factory, sessions, recovery, oidcRecovery]);
       const oidcKeyRegistryInterface = new ethers.Interface((await hre.artifacts.readArtifact(OIDC_KEY_REGISTRY_NAME)).abi);
       const oidcKeyRegistry = await deploy(OIDC_KEY_REGISTRY_NAME, deployer, !cmd.noProxy, [], oidcKeyRegistryInterface.encodeFunctionData("initialize", []));
+      const oidcRecoveryInterface = new ethers.Interface((await hre.artifacts.readArtifact(OIDC_RECOVERY_NAME)).abi);
       const oidcVerifier = await deploy(OIDC_VERIFIER_NAME, deployer, false, []);
+      const oidcRecovery = await deploy(OIDC_RECOVERY_NAME, deployer, !cmd.noProxy, [oidcKeyRegistry, oidcVerifier], oidcRecoveryInterface.encodeFunctionData("initialize", []));
+      const paymaster = await deploy(PAYMASTER_NAME, deployer, false, [factory, sessions, recovery, oidcRecovery]);
       await deploy(OIDC_RECOVERY_NAME, deployer, !cmd.noProxy, [oidcKeyRegistry, oidcVerifier]);
 
       await fundPaymaster(paymaster, cmd.fund);
