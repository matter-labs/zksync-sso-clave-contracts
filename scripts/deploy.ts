--- conflicted
+++ resolved
@@ -133,13 +133,7 @@
         "initialize(address)",
         [passkey],
       ));
-<<<<<<< HEAD
-      const oidcKeyRegistry = await deploy(OIDC_KEY_REGISTRY_NAME, deployer, !cmd.noProxy);
-      const oidcKeyRegistryContract = await hre.ethers.getContractAt(OIDC_KEY_REGISTRY_NAME, oidcKeyRegistry, keyRegistryOwner);
-      await oidcKeyRegistryContract.initialize();
-=======
       const oidcKeyRegistry = await deployKeyRegistry(deployer, keyRegistryOwner, hre, cmd.noProxy);
->>>>>>> 3ed92db4
       const oidcRecoveryInterface = new ethers.Interface((await hre.artifacts.readArtifact(OIDC_RECOVERY_NAME)).abi);
       const oidcVerifier = await deploy(OIDC_VERIFIER_NAME, deployer, false, []);
       const recoveryOidc = await deploy(OIDC_RECOVERY_NAME, deployer, !cmd.noProxy, [oidcKeyRegistry, oidcVerifier, passkey], oidcRecoveryInterface.encodeFunctionData("initialize", [oidcKeyRegistry, oidcVerifier, passkey]));
