--- conflicted
+++ resolved
@@ -8,11 +8,8 @@
 const WEBAUTH_NAME = "WebAuthValidator";
 const SESSIONS_NAME = "SessionKeyValidator";
 const GUARDIAN_RECOVERY_NAME = "GuardianRecoveryValidator";
-<<<<<<< HEAD
 const OIDC_RECOVERY_NAME = "OidcRecoveryValidator";
 const OIDC_VERIFIER_NAME = "Groth16Verifier";
-=======
->>>>>>> c7714c0f
 const ACCOUNT_IMPL_NAME = "SsoAccount";
 const FACTORY_NAME = "AAFactory";
 const PAYMASTER_NAME = "ExampleAuthServerPaymaster";
@@ -40,8 +37,6 @@
   return proxyAddress;
 }
 
-<<<<<<< HEAD
-=======
 async function fundPaymaster(deployer: Wallet, paymaster: string, fund?: string | number) {
   if (fund && fund != 0) {
     console.log("Funding paymaster with", fund, "ETH...");
@@ -96,7 +91,6 @@
   throw `Unsupported '${cmd.only}' contract name. Use: ${BEACON_NAME}, ${FACTORY_NAME}, ${PAYMASTER_NAME}`;
 }
 
->>>>>>> c7714c0f
 task("deploy", "Deploys ZKsync SSO contracts")
   .addOptionalParam("only", "name of a specific contract to deploy")
   .addFlag("noProxy", "do not deploy transparent proxies for factory and modules")
@@ -109,33 +103,6 @@
   .setAction(async (cmd, hre) => {
     const deployer = getDeployer(hre, cmd);
     if (!cmd.only) {
-<<<<<<< HEAD
-      const webauth = await deploy(WEBAUTH_NAME, deployer, !cmd.noProxy);
-      const sessions = await deploy(SESSIONS_NAME, deployer, !cmd.noProxy);
-      const implementation = await deploy(ACCOUNT_IMPL_NAME, deployer, false);
-      const beacon = await deploy(BEACON_NAME, deployer, false, [implementation]);
-      const factory = await deploy(FACTORY_NAME, deployer, !cmd.noProxy, [beacon]);
-      const guardianInterface = new ethers.Interface((await hre.artifacts.readArtifact(GUARDIAN_RECOVERY_NAME)).abi);
-      const recovery = await deploy(GUARDIAN_RECOVERY_NAME, deployer, !cmd.noProxy, [webauth, factory], guardianInterface.encodeFunctionData("initialize", [webauth, factory]));
-      const oidcKeyRegistryInterface = new ethers.Interface((await hre.artifacts.readArtifact(OIDC_KEY_REGISTRY_NAME)).abi);
-      const oidcKeyRegistry = await deploy(OIDC_KEY_REGISTRY_NAME, deployer, false, [], oidcKeyRegistryInterface.encodeFunctionData("initialize", [])); // TODO: Add proxy
-      const oidcRecoveryInterface = new ethers.Interface((await hre.artifacts.readArtifact(OIDC_RECOVERY_NAME)).abi);
-      const oidcVerifier = await deploy(OIDC_VERIFIER_NAME, deployer, false, []);
-      const oidcRecovery = await deploy(OIDC_RECOVERY_NAME, deployer, !cmd.noProxy, [oidcKeyRegistry, oidcVerifier, webauth], oidcRecoveryInterface.encodeFunctionData("initialize", [oidcKeyRegistry, oidcVerifier, webauth]));
-      const paymaster = await deploy(PAYMASTER_NAME, deployer, false, [factory, sessions, recovery, oidcRecovery]);
-
-      console.log(JSON.stringify({
-        oidcKeyRegistry: oidcKeyRegistry,
-        session: sessions,
-        passkey: webauth,
-        recovery: recovery,
-        recoveryOidc: oidcRecovery,
-        accountFactory: factory,
-        accountPaymaster: paymaster,
-      }, null, 2));
-
-      await fundPaymaster(paymaster, cmd.fund);
-=======
       const passkey = await deploy(WEBAUTH_NAME, deployer, !cmd.noProxy);
       const session = await deploy(SESSIONS_NAME, deployer, !cmd.noProxy);
       const implementation = await deploy(ACCOUNT_IMPL_NAME, deployer, false);
@@ -146,39 +113,19 @@
         "initialize(address)",
         [passkey],
       ));
-      const accountPaymaster = await deploy(PAYMASTER_NAME, deployer, false, [accountFactory, session, recovery, passkey]);
+      const oidcKeyRegistryInterface = new ethers.Interface((await hre.artifacts.readArtifact(OIDC_KEY_REGISTRY_NAME)).abi);
+      const oidcKeyRegistry = await deploy(OIDC_KEY_REGISTRY_NAME, deployer, false, [], oidcKeyRegistryInterface.encodeFunctionData("initialize", [])); // TODO: Add proxy
+      const oidcRecoveryInterface = new ethers.Interface((await hre.artifacts.readArtifact(OIDC_RECOVERY_NAME)).abi);
+      const oidcVerifier = await deploy(OIDC_VERIFIER_NAME, deployer, false, []);
+      const oidcRecovery = await deploy(OIDC_RECOVERY_NAME, deployer, !cmd.noProxy, [oidcKeyRegistry, oidcVerifier, passkey], oidcRecoveryInterface.encodeFunctionData("initialize", [oidcKeyRegistry, oidcVerifier, passkey]));
+      const accountPaymaster = await deploy(PAYMASTER_NAME, deployer, false, [accountFactory, session, recovery, passkey, oidcRecovery]);
       await fundPaymaster(deployer, accountPaymaster, cmd.fund);
       if (cmd.file) {
-        writeFileSync(cmd.file, JSON.stringify({ session, passkey, accountFactory, accountPaymaster }));
+        writeFileSync(cmd.file, JSON.stringify({ session, passkey, accountFactory, accountPaymaster, oidcRecovery }));
       }
->>>>>>> c7714c0f
     } else {
       const args = getArgs(cmd);
 
-<<<<<<< HEAD
-      if (cmd.only == BEACON_NAME) {
-        if (!cmd.implementation) {
-          throw "Account implementation (--implementation <value>) address must be provided to deploy beacon";
-        }
-        args = [cmd.implementation];
-      }
-      if (cmd.only == FACTORY_NAME) {
-        if (!cmd.implementation) {
-          throw "Beacon (--beacon <value>) address must be provided to deploy factory";
-        }
-        args = [cmd.implementation];
-      }
-      if (cmd.only == PAYMASTER_NAME) {
-        if (!cmd.factory || !cmd.sessions) {
-          throw "Factory (--factory <value>) and SessionModule (--sessions <value>) addresses must be provided to deploy paymaster";
-        }
-        args = [cmd.factory, cmd.sessions];
-      }
-      if (cmd.only == OIDC_KEY_REGISTRY_NAME) {
-        args = [];
-      }
-=======
->>>>>>> c7714c0f
       const deployedContract = await deploy(cmd.only, deployer, false, args);
 
       if (cmd.only == PAYMASTER_NAME) {
