--- conflicted
+++ resolved
@@ -3,27 +3,20 @@
 import { ethers } from "ethers";
 import { writeFileSync } from "fs";
 import { task } from "hardhat/config";
-<<<<<<< HEAD
+import { Artifact } from "hardhat/types";
 import { HardhatRuntimeEnvironment } from "hardhat/types";
-=======
-import { Artifact } from "hardhat/types";
->>>>>>> b3580c37
 import { Wallet } from "zksync-ethers";
 
 const WEBAUTH_NAME = "WebAuthValidator";
 const SESSIONS_NAME = "SessionKeyValidator";
-const GUARDIAN_RECOVERY_NAME = "GuardianRecoveryValidator";
 const OIDC_RECOVERY_NAME = "OidcRecoveryValidator";
 const OIDC_VERIFIER_NAME = "Groth16Verifier";
 const ACCOUNT_IMPL_NAME = "SsoAccount";
 const FACTORY_NAME = "AAFactory";
 const PAYMASTER_NAME = "ExampleAuthServerPaymaster";
 const BEACON_NAME = "SsoBeacon";
-<<<<<<< HEAD
+export const GUARDIAN_RECOVERY_NAME = "GuardianRecoveryValidator";
 const OIDC_KEY_REGISTRY_NAME = "OidcKeyRegistry";
-=======
-export const GUARDIAN_RECOVERY_NAME = "GuardianRecoveryValidator";
->>>>>>> b3580c37
 
 async function deploy(name: string, deployer: Wallet, proxy: boolean, args?: any[], initArgs?: any): Promise<string> {
   // eslint-disable-next-line @typescript-eslint/no-require-imports
@@ -46,6 +39,24 @@
   return proxyAddress;
 }
 
+async function deployKeyRegistry(deployer: Wallet, keyRegistryOwner: Wallet, hre: HardhatRuntimeEnvironment, noProxy: boolean) {
+  const keyRegistry = await deploy(OIDC_KEY_REGISTRY_NAME, deployer, !noProxy);
+  const keyRegistryContract = await hre.ethers.getContractAt(OIDC_KEY_REGISTRY_NAME, keyRegistry, keyRegistryOwner);
+  try {
+    await keyRegistryContract.initialize();
+  } catch (error) {
+    console.log("Key registry already initialized\n");
+  }
+  return keyRegistry;
+}
+
+function getKeyRegistryOwner() {
+  // eslint-disable-next-line @typescript-eslint/no-require-imports
+  const { LOCAL_RICH_WALLETS, getProvider } = require("../test/utils");
+  const provider = getProvider();
+  return new Wallet(LOCAL_RICH_WALLETS[1].privateKey, provider);
+}
+
 async function fundPaymaster(deployer: Wallet, paymaster: string, fund?: string | number) {
   if (fund && fund != 0) {
     console.log("Funding paymaster with", fund, "ETH...");
@@ -60,114 +71,6 @@
     console.log("--fund flag not provided, skipping funding paymaster\n");
   }
 }
-<<<<<<< HEAD
-
-function getDeployer(hre, cmd) {
-  // eslint-disable-next-line @typescript-eslint/no-require-imports
-  const { LOCAL_RICH_WALLETS, getProvider } = require("../test/utils");
-  console.log("Deploying to:", hre.network.name);
-  const provider = getProvider();
-
-  if (hre.network.name == "inMemoryNode" || hre.network.name == "dockerizedNode") {
-    console.log("Using local rich wallet");
-    cmd.fund = "1";
-    return new Wallet(LOCAL_RICH_WALLETS[0].privateKey, provider);
-  } else {
-    if (!process.env.WALLET_PRIVATE_KEY) throw "Wallet private key wasn't found in .env file!";
-    return new Wallet(process.env.WALLET_PRIVATE_KEY, provider);
-  }
-}
-
-function getKeyRegistryOwner() {
-  // eslint-disable-next-line @typescript-eslint/no-require-imports
-  const { LOCAL_RICH_WALLETS, getProvider } = require("../test/utils");
-  const provider = getProvider();
-  return new Wallet(LOCAL_RICH_WALLETS[1].privateKey, provider);
-}
-
-function getArgs(cmd) {
-  if (cmd.only == BEACON_NAME) {
-    if (!cmd.implementation) {
-      throw "Account implementation (--implementation <value>) address must be provided to deploy beacon";
-    }
-    return [cmd.implementation];
-  }
-  if (cmd.only == FACTORY_NAME) {
-    if (!cmd.implementation) {
-      throw "Beacon (--beacon <value>) address must be provided to deploy factory";
-    }
-    return [cmd.implementation];
-  }
-  if (cmd.only == PAYMASTER_NAME) {
-    if (!cmd.factory || !cmd.sessions) {
-      throw "Factory (--factory <value>) and SessionModule (--sessions <value>) addresses must be provided to deploy paymaster";
-    }
-    return [cmd.factory, cmd.sessions];
-  }
-
-  throw `Unsupported '${cmd.only}' contract name. Use: ${BEACON_NAME}, ${FACTORY_NAME}, ${PAYMASTER_NAME}`;
-}
-
-async function deployKeyRegistry(deployer: Wallet, keyRegistryOwner: Wallet, hre: HardhatRuntimeEnvironment, noProxy: boolean) {
-  const keyRegistry = await deploy(OIDC_KEY_REGISTRY_NAME, deployer, !noProxy);
-  const keyRegistryContract = await hre.ethers.getContractAt(OIDC_KEY_REGISTRY_NAME, keyRegistry, keyRegistryOwner);
-  try {
-    await keyRegistryContract.initialize();
-  } catch (error) {
-    console.log("Key registry already initialized\n");
-  }
-  return keyRegistry;
-}
-
-task("deploy", "Deploys ZKsync SSO contracts")
-  .addOptionalParam("only", "name of a specific contract to deploy")
-  .addFlag("noProxy", "do not deploy transparent proxies for factory and modules")
-  .addOptionalParam("implementation", "address of the account implementation to use in the beacon")
-  .addOptionalParam("factory", "address of the factory to use in the paymaster")
-  .addOptionalParam("sessions", "address of the sessions module to use in the paymaster")
-  .addOptionalParam("beacon", "address of the beacon to use in the factory")
-  .addOptionalParam("fund", "amount of ETH to send to the paymaster", "0")
-  .addOptionalParam("file", "where to save all contract locations (it not using only)")
-  .setAction(async (cmd, hre) => {
-    const deployer = getDeployer(hre, cmd);
-    const keyRegistryOwner = getKeyRegistryOwner();
-    if (!cmd.only) {
-      const passkey = await deploy(WEBAUTH_NAME, deployer, !cmd.noProxy);
-      const session = await deploy(SESSIONS_NAME, deployer, !cmd.noProxy);
-      const implementation = await deploy(ACCOUNT_IMPL_NAME, deployer, false);
-      const beacon = await deploy(BEACON_NAME, deployer, false, [implementation]);
-      const accountFactory = await deploy(FACTORY_NAME, deployer, !cmd.noProxy, [beacon]);
-      const guardianInterface = new ethers.Interface((await hre.artifacts.readArtifact(GUARDIAN_RECOVERY_NAME)).abi);
-      const recovery = await deploy(GUARDIAN_RECOVERY_NAME, deployer, !cmd.noProxy, [], guardianInterface.encodeFunctionData(
-        "initialize(address)",
-        [passkey],
-      ));
-      const oidcKeyRegistry = await deployKeyRegistry(deployer, keyRegistryOwner, hre, cmd.noProxy);
-      const oidcRecoveryInterface = new ethers.Interface((await hre.artifacts.readArtifact(OIDC_RECOVERY_NAME)).abi);
-      const oidcVerifier = await deploy(OIDC_VERIFIER_NAME, deployer, false, []);
-      const recoveryOidc = await deploy(OIDC_RECOVERY_NAME, deployer, !cmd.noProxy, [], oidcRecoveryInterface.encodeFunctionData("initialize", [oidcKeyRegistry, oidcVerifier, passkey]));
-      const accountPaymaster = await deploy(PAYMASTER_NAME, deployer, false, [accountFactory, session, recovery, passkey, recoveryOidc]);
-      await fundPaymaster(deployer, accountPaymaster, cmd.fund);
-      if (cmd.file) {
-        writeFileSync(cmd.file, JSON.stringify({
-          oidcKeyRegistry,
-          session,
-          passkey,
-          recovery,
-          recoveryOidc,
-          accountFactory,
-          accountPaymaster,
-        }, null, 2));
-      }
-    } else {
-      const args = getArgs(cmd);
-
-      const deployedContract = await deploy(cmd.only, deployer, false, args);
-
-      if (cmd.only == PAYMASTER_NAME) {
-        await fundPaymaster(deployer, deployedContract, cmd.fund);
-      }
-=======
 
 export function getDeployer(hre, cmd) {
   // eslint-disable-next-line @typescript-eslint/no-require-imports
@@ -226,8 +129,11 @@
   artifactName: string,
   noProxy: boolean,
   fund: number,
-  file: string) {
+  file: string,
+  hre: HardhatRuntimeEnvironment,
+) {
   if (!artifactName) {
+    const keyRegistryOwner = getKeyRegistryOwner();
     const passkey = await deploy(WEBAUTH_NAME, deployer, !noProxy);
     const session = await deploy(SESSIONS_NAME, deployer, !noProxy);
     const implementation = await deploy(ACCOUNT_IMPL_NAME, deployer, false);
@@ -238,9 +144,13 @@
       "initialize(address)",
       [passkey],
     ));
-    const accountPaymaster = await deploy(PAYMASTER_NAME, deployer, false, [accountFactory, session, recovery, passkey]);
+    const oidcKeyRegistry = await deployKeyRegistry(deployer, keyRegistryOwner, hre, noProxy);
+    const oidcRecoveryInterface = new ethers.Interface((await hre.artifacts.readArtifact(OIDC_RECOVERY_NAME)).abi);
+    const oidcVerifier = await deploy(OIDC_VERIFIER_NAME, deployer, false, []);
+    const recoveryOidc = await deploy(OIDC_RECOVERY_NAME, deployer, !noProxy, [], oidcRecoveryInterface.encodeFunctionData("initialize", [oidcKeyRegistry, oidcVerifier, passkey]));
+    const accountPaymaster = await deploy(PAYMASTER_NAME, deployer, false, [accountFactory, session, recovery, passkey, recoveryOidc]);
     await fundPaymaster(deployer, accountPaymaster, fund);
-    const deployedContracts = { beacon, session, passkey, accountFactory, accountPaymaster, recovery };
+    const deployedContracts = { beacon, session, passkey, accountFactory, accountPaymaster, recovery, recoveryOidc, oidcKeyRegistry };
     if (file) {
       writeFileSync(file, JSON.stringify(deployedContracts));
     }
@@ -250,7 +160,6 @@
 
     if (artifactName == PAYMASTER_NAME) {
       await fundPaymaster(deployer, deployedContract, fund);
->>>>>>> b3580c37
     }
 
     return { artifactName: deployedContract };
@@ -277,5 +186,7 @@
       cmd.only,
       cmd.direct,
       cmd.fund,
-      cmd.file);
+      cmd.file,
+      hre,
+    );
   });