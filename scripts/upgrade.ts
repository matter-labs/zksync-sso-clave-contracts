import { ethers } from "ethers";
<<<<<<< HEAD
=======
import fs from "fs";
>>>>>>> b3580c37
import { task } from "hardhat/config";
import { Wallet } from "zksync-ethers";

import { deployCmd, getArgs, getDeployer, GUARDIAN_RECOVERY_NAME } from "./deploy";

task("upgrade", "Upgrades ZKsync SSO contracts")
  .addParam("proxyfile", "location of the file with proxy contract addresses")
  .addOptionalParam("artifactname", "name of the artifact to upgrade to, if not upgrade all")
  .setAction(async (cmd, hre) => {
    // eslint-disable-next-line @typescript-eslint/no-require-imports
    const { LOCAL_RICH_WALLETS, getProvider } = require("../test/utils");
    let privateKey: string;
    if (hre.network.name == "inMemoryNode" || hre.network.name == "dockerizedNode") {
      console.log("Using local rich wallet");
      privateKey = LOCAL_RICH_WALLETS[0].privateKey;
      cmd.fund = "1";
    } else {
      if (!process.env.WALLET_PRIVATE_KEY) throw "Wallet private key wasn't found in .env file!";
      privateKey = process.env.WALLET_PRIVATE_KEY;
    }

    const wallet = new Wallet(privateKey, getProvider());

    console.log("Deploying new implementation of", cmd.artifactName, "contract...");
    const deployedContracts = await deployCmd(
      await hre.artifacts.readArtifact(GUARDIAN_RECOVERY_NAME),
      getArgs(cmd),
      getDeployer(hre, cmd),
      cmd.artifactname,
      true,
      0,
      "");

<<<<<<< HEAD
    console.log("Upgrading proxy at", cmd.proxy, "to new implementation...");
    const abi = ["function upgradeTo(address newImplementation)"];
    const proxy = new ethers.Contract(cmd.proxy, abi, wallet);
    const tx = await proxy.upgradeTo(await newImpl.getAddress());
    await tx.wait();
    console.log("Proxy upgraded successfully");
=======
    for (const [contractName, contractAddress] of Object.entries(deployedContracts)) {
      console.log(`New ${contractName} implementation deployed at ${contractAddress}`);
      if ("accountPaymaster" == contractName) {
        console.log("ExampleAuthServerPaymaster not a proxy");
        continue;
      }

      const proxyAddresses = JSON.parse(fs.readFileSync(cmd.proxyfile).toString());
      const proxyAddress = proxyAddresses[contractName];
      console.log("Upgrading proxy at", proxyAddress);
      const abi = ["function upgradeTo(address newImplementation)"];
      const proxy = new ethers.Contract(proxyAddress, abi, wallet);
      const tx = await proxy.upgradeTo(contractAddress);
      await tx.wait();
      console.log("Proxy upgraded successfully");
    }
>>>>>>> b3580c37
  });<|MERGE_RESOLUTION|>--- conflicted
+++ resolved
@@ -1,8 +1,5 @@
 import { ethers } from "ethers";
-<<<<<<< HEAD
-=======
 import fs from "fs";
->>>>>>> b3580c37
 import { task } from "hardhat/config";
 import { Wallet } from "zksync-ethers";
 
@@ -36,14 +33,6 @@
       0,
       "");
 
-<<<<<<< HEAD
-    console.log("Upgrading proxy at", cmd.proxy, "to new implementation...");
-    const abi = ["function upgradeTo(address newImplementation)"];
-    const proxy = new ethers.Contract(cmd.proxy, abi, wallet);
-    const tx = await proxy.upgradeTo(await newImpl.getAddress());
-    await tx.wait();
-    console.log("Proxy upgraded successfully");
-=======
     for (const [contractName, contractAddress] of Object.entries(deployedContracts)) {
       console.log(`New ${contractName} implementation deployed at ${contractAddress}`);
       if ("accountPaymaster" == contractName) {
@@ -60,5 +49,4 @@
       await tx.wait();
       console.log("Proxy upgraded successfully");
     }
->>>>>>> b3580c37
   });