// SPDX-License-Identifier: MIT
pragma solidity ^0.8.24;

import { DEPLOYER_SYSTEM_CONTRACT } from "@matterlabs/zksync-contracts/l2/system-contracts/Constants.sol";
import { IContractDeployer } from "@matterlabs/zksync-contracts/l2/system-contracts/interfaces/IContractDeployer.sol";
import { SystemContractsCaller } from "@matterlabs/zksync-contracts/l2/system-contracts/libraries/SystemContractsCaller.sol";
import { Strings } from "@openzeppelin/contracts/utils/Strings.sol";

import { ISsoAccount } from "./interfaces/ISsoAccount.sol";

/// @title AAFactory
/// @author Matter Labs
/// @custom:security-contact security@matterlabs.dev
/// @dev This contract is used to deploy SSO accounts as beacon proxies.
contract AAFactory {
  using Strings for string;

  /// @notice Emitted when a new account is successfully created.
  /// @param accountAddress The address of the newly created account.
  /// @param uniqueAccountId A unique identifier for the account.
  event AccountCreated(address indexed accountAddress, string uniqueAccountId);

  /// @dev The bytecode hash of the beacon proxy, used for deploying proxy accounts.
  bytes32 public immutable beaconProxyBytecodeHash;
  /// @dev The address of the SsoBeacon contract used for the SSO accounts' beacon proxies.
  address public immutable beacon;

  /// @notice A mapping from unique account IDs to their corresponding deployed account addresses.
  mapping(string accountId => address deployedAccount) public accountMappings;

  /// @notice A mapping from account addresses to their corresponding unique account IDs.
  mapping(address => string) public accountIds;

  /// @notice A mapping that marks account IDs as being used for recovery.
  /// @dev This is used to prevent the same account ID from being used for recovery, deployment and future uses.
  mapping(string => address) public recoveryAccountIds;

  error AccountAlreadyRegistered(string uniqueAccountId, address accountAddress);
  error AccountNotRegistered(string uniqueAccountId, address accountAddress);
  error AccountUsedForRecovery(string uniqueAccountId, address accountAddress);

  /// @notice A mapping from account addresses to their corresponding unique account IDs.
  mapping(address => string) public accountIds;

  /// @notice A mapping that marks account IDs as being used for recovery.
  /// @dev This is used to prevent the same account ID from being used for recovery, deployment and future uses.
  mapping(string => address) public recoveryAccountIds;

  error AccountAlreadyRegistered(string uniqueAccountId, address accountAddress);
  error AccountNotRegistered(string uniqueAccountId, address accountAddress);
  error AccountUsedForRecovery(string uniqueAccountId, address accountAddress);

  /// @notice Constructor that initializes the factory with a beacon proxy bytecode hash and implementation contract address.
  /// @param _beaconProxyBytecodeHash The bytecode hash of the beacon proxy.
  /// @param _beacon The address of the UpgradeableBeacon contract used for the SSO accounts' beacon proxies.
  constructor(bytes32 _beaconProxyBytecodeHash, address _beacon) {
    beaconProxyBytecodeHash = _beaconProxyBytecodeHash;
    beacon = _beacon;
  }

  function getEncodedBeacon() external view returns (bytes memory) {
    return abi.encode(beacon);
  }

  /// @notice Deploys a new SSO account as a beacon proxy with the specified parameters.
  /// @dev Uses `create2` to deploy a proxy account, allowing for deterministic addresses based on the provided salt.
  /// @param _salt The salt used for the `create2` deployment to make the address deterministic.
  /// @param _uniqueAccountId A unique identifier for the new account.
  /// @param _initialValidators An array of initial validators for the new account.
  /// @param _initialK1Owners An array of initial owners of the K1 key for the new account.
  /// @return accountAddress The address of the newly deployed SSO account.
  function deployProxySsoAccount(
    bytes32 _salt,
    string calldata _uniqueAccountId,
    bytes[] calldata _initialValidators,
    address[] calldata _initialK1Owners
  ) external returns (address accountAddress) {
    (bool success, bytes memory returnData) = SystemContractsCaller.systemCallWithReturndata(
      uint32(gasleft()),
      address(DEPLOYER_SYSTEM_CONTRACT),
      uint128(0),
      abi.encodeCall(
        DEPLOYER_SYSTEM_CONTRACT.create2Account,
        (_salt, beaconProxyBytecodeHash, abi.encode(beacon), IContractDeployer.AccountAbstractionVersion.Version1)
      )
    );
    require(success, "Deployment failed");
    (accountAddress) = abi.decode(returnData, (address));

    // Check if the account is already registered
    // Note: this check is done at this point, to use `accountAddress` to process the error message.
    require(
      accountMappings[_uniqueAccountId] == address(0),
      AccountAlreadyRegistered(_uniqueAccountId, accountAddress)
    );
    require(accountIds[accountAddress].equal(""), AccountAlreadyRegistered(_uniqueAccountId, accountAddress));
    require(
      recoveryAccountIds[_uniqueAccountId] == address(0),
      AccountUsedForRecovery(_uniqueAccountId, accountAddress)
    );

    // Initialize the newly deployed account with validators, hooks and K1 owners.
    ISsoAccount(accountAddress).initialize(_initialValidators, _initialK1Owners);

    _registerAccount(_uniqueAccountId, accountAddress);

    emit AccountCreated(accountAddress, _uniqueAccountId);
  }

  /// @notice Registers an account with a given account ID.
  /// @dev Can only be called by the account's validators.
  /// @param _uniqueAccountId The unique identifier for the account.
  /// @param _accountAddress The address of the account to register.
  function registerAccount(
    string calldata _uniqueAccountId,
    address _accountAddress
  ) external onlyAccountValidator(_accountAddress) {
    require(
      accountMappings[_uniqueAccountId] == address(0),
      AccountAlreadyRegistered(_uniqueAccountId, _accountAddress)
    );
    require(accountIds[_accountAddress].equal(""), AccountAlreadyRegistered(_uniqueAccountId, _accountAddress));
    require(
      recoveryAccountIds[_uniqueAccountId] == address(0),
      AccountUsedForRecovery(_uniqueAccountId, _accountAddress)
    );

    _registerAccount(_uniqueAccountId, _accountAddress);
  }

  function _registerAccount(string calldata _uniqueAccountId, address _accountAddress) internal {
    accountMappings[_uniqueAccountId] = _accountAddress;
    accountIds[_accountAddress] = _uniqueAccountId;
  }

  /// @notice Unregisters an account from the factory.
  /// @dev Can only be called by the account's validators.
  /// @param _uniqueAccountId The unique identifier for the account.
  /// @param _accountAddress The address of the account to unregister.
  function unregisterAccount(
    string memory _uniqueAccountId,
    address _accountAddress
  ) external onlyAccountValidator(_accountAddress) {
    require(
      accountMappings[_uniqueAccountId] == _accountAddress,
      AccountNotRegistered(_uniqueAccountId, _accountAddress)
    );
    require(
      accountIds[_accountAddress].equal(_uniqueAccountId),
      AccountNotRegistered(_uniqueAccountId, _accountAddress)
    );

    accountMappings[_uniqueAccountId] = address(0);
    accountIds[_accountAddress] = "";
  }

  /// @notice Updates the account mapping for a given account ID during recovery.
  /// @dev Can only be called by the account's validators.
  /// @param _uniqueAccountId The unique identifier for the account.
  /// @param _accountAddress The address of the account to update the mapping for.
  function registerRecoveryBlockedAccount(
    string calldata _uniqueAccountId,
    address _accountAddress
  ) external onlyAccountValidator(_accountAddress) {
    require(
      accountMappings[_uniqueAccountId] == address(0),
      AccountAlreadyRegistered(_uniqueAccountId, _accountAddress)
    );
<<<<<<< HEAD
    require(accountIds[_accountAddress].equal(""), AccountAlreadyRegistered(_uniqueAccountId, _accountAddress));
=======
>>>>>>> fb48235f
    require(
      recoveryAccountIds[_uniqueAccountId] == address(0),
      AccountUsedForRecovery(_uniqueAccountId, _accountAddress)
    );

    recoveryAccountIds[_uniqueAccountId] = _accountAddress;
  }

  /// @notice Unregisters a recovery blocked account from the factory.
  /// @dev Can only be called by the account's validators.
  /// @param _uniqueAccountId The unique identifier for the account.
  /// @param _accountAddress The address of the account to unregister.
  function unregisterRecoveryBlockedAccount(
    string calldata _uniqueAccountId,
    address _accountAddress
  ) external onlyAccountValidator(_accountAddress) {
    require(
      recoveryAccountIds[_uniqueAccountId] == _accountAddress,
      AccountNotRegistered(_uniqueAccountId, _accountAddress)
    );

    recoveryAccountIds[_uniqueAccountId] = address(0);
  }

  /// @notice Modifier that checks if the caller is a validator for the given account.
  /// @param _accountAddress The address of the account to check the validator for.
  modifier onlyAccountValidator(address _accountAddress) {
    require(ISsoAccount(_accountAddress).isModuleValidator(msg.sender), "Unauthorized validator");
    _;
  }
}<|MERGE_RESOLUTION|>--- conflicted
+++ resolved
@@ -27,17 +27,6 @@
 
   /// @notice A mapping from unique account IDs to their corresponding deployed account addresses.
   mapping(string accountId => address deployedAccount) public accountMappings;
-
-  /// @notice A mapping from account addresses to their corresponding unique account IDs.
-  mapping(address => string) public accountIds;
-
-  /// @notice A mapping that marks account IDs as being used for recovery.
-  /// @dev This is used to prevent the same account ID from being used for recovery, deployment and future uses.
-  mapping(string => address) public recoveryAccountIds;
-
-  error AccountAlreadyRegistered(string uniqueAccountId, address accountAddress);
-  error AccountNotRegistered(string uniqueAccountId, address accountAddress);
-  error AccountUsedForRecovery(string uniqueAccountId, address accountAddress);
 
   /// @notice A mapping from account addresses to their corresponding unique account IDs.
   mapping(address => string) public accountIds;
@@ -166,10 +155,6 @@
       accountMappings[_uniqueAccountId] == address(0),
       AccountAlreadyRegistered(_uniqueAccountId, _accountAddress)
     );
-<<<<<<< HEAD
-    require(accountIds[_accountAddress].equal(""), AccountAlreadyRegistered(_uniqueAccountId, _accountAddress));
-=======
->>>>>>> fb48235f
     require(
       recoveryAccountIds[_uniqueAccountId] == address(0),
       AccountUsedForRecovery(_uniqueAccountId, _accountAddress)
