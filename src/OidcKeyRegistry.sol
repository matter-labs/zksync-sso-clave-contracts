// SPDX-License-Identifier: UNLICENSED
pragma solidity ^0.8.24;

import "@openzeppelin/contracts-upgradeable/proxy/utils/Initializable.sol";
import "@openzeppelin/contracts-upgradeable/access/OwnableUpgradeable.sol";
import "@openzeppelin/contracts/utils/cryptography/MerkleProof.sol";
import "hardhat/console.sol";

contract OidcKeyRegistry is Initializable, OwnableUpgradeable {
  uint8 public constant MAX_KEYS = 8;
  // Number of 128-bit chunks needed to represent RSA public key modulus in the ZK circuit
  // This matches the Circom circuit's bigint configuration for RSA verification
  uint8 public constant CIRCOM_BIGINT_CHUNKS = 17;

  struct Key {
    bytes32 issHash; // Issuer
    bytes32 kid; // Key ID
    uint256[CIRCOM_BIGINT_CHUNKS] n; // RSA modulus
    bytes e; // RSA exponent
  }

<<<<<<< HEAD
  event KeyAdded(bytes32 indexed issHash, bytes32 indexed kid, uint8 index);

=======
>>>>>>> a09d9028
  // Mapping of issuer hash to keys
  mapping(bytes32 => Key[MAX_KEYS]) public OIDCKeys;
  // Index of the last key added per issuer
  mapping(bytes32 => uint8) public keyIndexes;

  constructor() {
    initialize();
  }

  function initialize() public initializer {
    __Ownable_init();
  }

  function hashIssuer(string memory iss) public pure returns (bytes32) {
    return keccak256(abi.encodePacked(iss));
  }

  function addKey(Key memory newKey) public onlyOwner {
    Key[] memory newKeys = new Key[](1);
    newKeys[0] = newKey;
    addKeys(newKeys);
  }

  function _checkKeyCountLimit(Key[] memory newKeys) private pure {
    require(newKeys.length <= MAX_KEYS, "Key count limit exceeded");
    if (newKeys.length == 0) {
      return;
    }
    bytes32 issHash = newKeys[0].issHash;
    for (uint8 i = 1; i < newKeys.length; i++) {
      require(newKeys[i].issHash == issHash, "Issuer hash mismatch: All keys must have the same issuer");
    }
  }

  function addKeys(Key[] memory newKeys) public onlyOwner {
<<<<<<< HEAD
=======
    _checkKeyCountLimit(newKeys);
>>>>>>> a09d9028
    for (uint8 i = 0; i < newKeys.length; i++) {
      bytes32 issHash = newKeys[i].issHash;
      uint8 keyIndex = keyIndexes[issHash];
      uint8 nextIndex = (keyIndex + 1) % MAX_KEYS; // Circular buffer
      OIDCKeys[issHash][nextIndex] = newKeys[i];
      keyIndexes[issHash] = nextIndex;
<<<<<<< HEAD
      emit KeyAdded(issHash, newKeys[i].kid, nextIndex);
=======
>>>>>>> a09d9028
    }
  }

  function getKey(bytes32 issHash, bytes32 kid) public view returns (Key memory) {
    for (uint8 i = 0; i < MAX_KEYS; i++) {
      if (OIDCKeys[issHash][i].kid == kid) {
        return OIDCKeys[issHash][i];
      }
    }
    revert("Key not found");
  }

  function getKeys(bytes32 issHash) public view returns (Key[MAX_KEYS] memory) {
    return OIDCKeys[issHash];
  }
}<|MERGE_RESOLUTION|>--- conflicted
+++ resolved
@@ -19,11 +19,8 @@
     bytes e; // RSA exponent
   }
 
-<<<<<<< HEAD
   event KeyAdded(bytes32 indexed issHash, bytes32 indexed kid, uint8 index);
 
-=======
->>>>>>> a09d9028
   // Mapping of issuer hash to keys
   mapping(bytes32 => Key[MAX_KEYS]) public OIDCKeys;
   // Index of the last key added per issuer
@@ -59,20 +56,14 @@
   }
 
   function addKeys(Key[] memory newKeys) public onlyOwner {
-<<<<<<< HEAD
-=======
     _checkKeyCountLimit(newKeys);
->>>>>>> a09d9028
     for (uint8 i = 0; i < newKeys.length; i++) {
       bytes32 issHash = newKeys[i].issHash;
       uint8 keyIndex = keyIndexes[issHash];
       uint8 nextIndex = (keyIndex + 1) % MAX_KEYS; // Circular buffer
       OIDCKeys[issHash][nextIndex] = newKeys[i];
       keyIndexes[issHash] = nextIndex;
-<<<<<<< HEAD
       emit KeyAdded(issHash, newKeys[i].kid, nextIndex);
-=======
->>>>>>> a09d9028
     }
   }
 
