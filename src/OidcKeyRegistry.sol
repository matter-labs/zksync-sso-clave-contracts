// SPDX-License-Identifier: UNLICENSED
pragma solidity ^0.8.24;

import "@openzeppelin/contracts-upgradeable/proxy/utils/Initializable.sol";
import "@openzeppelin/contracts-upgradeable/access/OwnableUpgradeable.sol";
import "@openzeppelin/contracts/utils/cryptography/MerkleProof.sol";

contract OidcKeyRegistry is Initializable, OwnableUpgradeable {
  uint8 public constant MAX_KEYS = 8;
  // Number of 128-bit chunks needed to represent RSA public key modulus in the ZK circuit
  // This matches the Circom circuit's bigint configuration for RSA verification
  uint8 public constant CIRCOM_BIGINT_CHUNKS = 17;

  struct Key {
    bytes32 issHash; // Issuer
    bytes32 kid; // Key ID
    uint256[CIRCOM_BIGINT_CHUNKS] n; // RSA modulus
    bytes e; // RSA exponent
  }

<<<<<<< HEAD
  event KeyAdded(bytes32 indexed issHash, bytes32 indexed kid, uint8 index);
  event KeyDeleted(bytes32 indexed issHash, bytes32 indexed kid);
=======
  event KeyAdded(bytes32 indexed issHash, bytes32 indexed kid, uint256[CIRCOM_BIGINT_CHUNKS] n);
>>>>>>> e15bbc1e

  // Mapping of issuer hash to keys
  mapping(bytes32 => Key[MAX_KEYS]) public OIDCKeys;
  // Index of the last key added per issuer
  mapping(bytes32 => uint8) public keyIndexes;

  constructor() {
    initialize();
  }

  function initialize() public initializer {
    __Ownable_init();
  }

  function hashIssuer(string memory iss) public pure returns (bytes32) {
    return keccak256(abi.encodePacked(iss));
  }

  function addKey(Key memory newKey) public onlyOwner {
    Key[] memory newKeys = new Key[](1);
    newKeys[0] = newKey;
    addKeys(newKeys);
  }

  function addKeys(Key[] memory newKeys) public onlyOwner {
    _checkKeyCountLimit(newKeys);
    for (uint8 i = 0; i < newKeys.length; i++) {
      bytes32 issHash = newKeys[i].issHash;
      uint8 keyIndex = keyIndexes[issHash];
      uint8 nextIndex = (keyIndex + 1) % MAX_KEYS; // Circular buffer
      OIDCKeys[issHash][nextIndex] = newKeys[i];
      keyIndexes[issHash] = nextIndex;
      emit KeyAdded(issHash, newKeys[i].kid, newKeys[i].n);
    }
  }

  function getKey(bytes32 issHash, bytes32 kid) public view returns (Key memory) {
    for (uint8 i = 0; i < MAX_KEYS; i++) {
      if (OIDCKeys[issHash][i].kid == kid) {
        return OIDCKeys[issHash][i];
      }
    }
    revert("Key not found");
  }

  function getKeys(bytes32 issHash) public view returns (Key[MAX_KEYS] memory) {
    return OIDCKeys[issHash];
  }

  function deleteKey(bytes32 issHash, bytes32 kid) public onlyOwner {
    _deleteKey(issHash, kid);
    _compactKeys(issHash);
    emit KeyDeleted(issHash, kid);
  }

  function _compactKeys(bytes32 issHash) private {
    Key[MAX_KEYS] memory keys;
    uint8 keyCount = 0;
    uint8 currentIndex = keyIndexes[issHash];

    // Collect non-empty keys in order
    for (uint8 i = 0; i < MAX_KEYS; i++) {
      uint8 circularIndex = (currentIndex + i) % MAX_KEYS;
      if (OIDCKeys[issHash][circularIndex].kid != 0) {
        keys[keyCount] = OIDCKeys[issHash][circularIndex];
        keyCount++;
      }
    }

    // Reassign the collected keys in order back to storage
    for (uint8 i = 0; i < keyCount; i++) {
      OIDCKeys[issHash][i] = keys[i];
    }

    // Delete remaining keys that are no longer needed
    for (uint8 i = keyCount; i < MAX_KEYS; i++) {
      delete OIDCKeys[issHash][i];
    }

    // Adding MAX_KEYS to take adventage of modulus and avoid overflow
    keyIndexes[issHash] = (keyCount + MAX_KEYS - 1) % MAX_KEYS;
  }

  function _deleteKey(bytes32 issHash, bytes32 kid) private {
    for (uint8 i = 0; i < MAX_KEYS; i++) {
      if (OIDCKeys[issHash][i].kid == kid) {
        delete OIDCKeys[issHash][i];
        return;
      }
    }
    revert("Key not found");
  }

  function _checkKeyCountLimit(Key[] memory newKeys) private pure {
    require(newKeys.length <= MAX_KEYS, "Key count limit exceeded");
    if (newKeys.length == 0) {
      return;
    }
    bytes32 issHash = newKeys[0].issHash;
    for (uint8 i = 1; i < newKeys.length; i++) {
      require(newKeys[i].issHash == issHash, "Issuer hash mismatch: All keys must have the same issuer");
    }
  }
}<|MERGE_RESOLUTION|>--- conflicted
+++ resolved
@@ -18,12 +18,8 @@
     bytes e; // RSA exponent
   }
 
-<<<<<<< HEAD
-  event KeyAdded(bytes32 indexed issHash, bytes32 indexed kid, uint8 index);
+  event KeyAdded(bytes32 indexed issHash, bytes32 indexed kid, uint256[CIRCOM_BIGINT_CHUNKS] n);
   event KeyDeleted(bytes32 indexed issHash, bytes32 indexed kid);
-=======
-  event KeyAdded(bytes32 indexed issHash, bytes32 indexed kid, uint256[CIRCOM_BIGINT_CHUNKS] n);
->>>>>>> e15bbc1e
 
   // Mapping of issuer hash to keys
   mapping(bytes32 => Key[MAX_KEYS]) public OIDCKeys;
