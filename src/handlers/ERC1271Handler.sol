// SPDX-License-Identifier: GPL-3.0
pragma solidity ^0.8.24;

import { IERC1271Upgradeable } from "@openzeppelin/contracts-upgradeable/interfaces/IERC1271Upgradeable.sol";
import { Transaction } from "@matterlabs/zksync-contracts/l2/system-contracts/libraries/TransactionHelper.sol";

import { SignatureDecoder } from "../libraries/SignatureDecoder.sol";
import { IModuleValidator } from "../interfaces/IModuleValidator.sol";
import { ValidationHandler } from "./ValidationHandler.sol";
import { EIP712 } from "@openzeppelin/contracts/utils/cryptography/EIP712.sol";

/// @title ERC1271Handler
/// @author Matter Labs
/// @notice Contract which provides ERC1271 signature validation
/// @notice The implementation is inspired by Clave wallet.
abstract contract ERC1271Handler is IERC1271Upgradeable, EIP712("Sso1271", "1.0.0"), ValidationHandler {
  struct SsoMessage {
    bytes32 signedHash;
  }

  bytes32 private constant _SSO_MESSAGE_TYPEHASH = keccak256("SsoMessage(bytes32 signedHash)");

  bytes4 private constant _ERC1271_MAGIC = 0x1626ba7e;

  /**
   * @dev Should return whether the signature provided is valid for the provided data
   * @param hash bytes32 - Hash of the data that is signed
   * @param signature bytes calldata - Validator address concatenated to signature
   * @return magicValue bytes4 - Magic value if the signature is valid, 0 otherwise
   */
<<<<<<< HEAD
  function isValidSignature(
    bytes32 signedHash,
    bytes memory signatureAndValidator
  ) external view override returns (bytes4 magicValue) {
    (bytes memory signature, address validator) = SignatureDecoder.decodeSignatureNoHookData(signatureAndValidator);
=======
  function isValidSignature(bytes32 hash, bytes memory signature) public view override returns (bytes4 magicValue) {
    (bytes memory decodedSignature, address validator) = SignatureDecoder.decodeSignatureNoHookData(signature);
>>>>>>> 0c54957c

    bytes32 eip712Hash = _hashTypedDataV4(_ssoMessageHash(SsoMessage(hash)));

    bool isValid = _isModuleValidator(validator) &&
      IModuleValidator(validator).validateSignature(eip712Hash, decodedSignature);

    magicValue = isValid ? _ERC1271_MAGIC : bytes4(0);
  }

  /**
   * @notice Returns the EIP-712 hash of the Sso message
   * @param ssoMessage SsoMessage calldata - The message containing signedHash
   * @return bytes32 - EIP712 hash of the message
   */
  function getEip712Hash(SsoMessage calldata ssoMessage) external view returns (bytes32) {
    return _hashTypedDataV4(_ssoMessageHash(ssoMessage));
  }

  /**
   * @notice Returns the typehash for the sso message struct
   * @return bytes32 - Sso message typehash
   */
  function ssoMessageTypeHash() external pure returns (bytes32) {
    return _SSO_MESSAGE_TYPEHASH;
  }

  function _ssoMessageHash(SsoMessage memory ssoMessage) private pure returns (bytes32) {
    return keccak256(abi.encode(_SSO_MESSAGE_TYPEHASH, ssoMessage.signedHash));
  }
}<|MERGE_RESOLUTION|>--- conflicted
+++ resolved
@@ -28,16 +28,8 @@
    * @param signature bytes calldata - Validator address concatenated to signature
    * @return magicValue bytes4 - Magic value if the signature is valid, 0 otherwise
    */
-<<<<<<< HEAD
-  function isValidSignature(
-    bytes32 signedHash,
-    bytes memory signatureAndValidator
-  ) external view override returns (bytes4 magicValue) {
-    (bytes memory signature, address validator) = SignatureDecoder.decodeSignatureNoHookData(signatureAndValidator);
-=======
-  function isValidSignature(bytes32 hash, bytes memory signature) public view override returns (bytes4 magicValue) {
+  function isValidSignature(bytes32 hash, bytes memory signature) external view override returns (bytes4 magicValue) {
     (bytes memory decodedSignature, address validator) = SignatureDecoder.decodeSignatureNoHookData(signature);
->>>>>>> 0c54957c
 
     bytes32 eip712Hash = _hashTypedDataV4(_ssoMessageHash(SsoMessage(hash)));
 
