--- conflicted
+++ resolved
@@ -1,11 +1,8 @@
 // SPDX-License-Identifier: GPL-3.0
 pragma solidity ^0.8.24;
 
+import { IERC1271Upgradeable } from "@openzeppelin/contracts-upgradeable/interfaces/IERC1271Upgradeable.sol";
 import { ECDSA } from "@openzeppelin/contracts/utils/cryptography/ECDSA.sol";
-<<<<<<< HEAD
-import { ERC1271 } from "solady/src/accounts/ERC1271.sol";
-=======
->>>>>>> b3580c37
 
 import { SignatureDecoder } from "../libraries/SignatureDecoder.sol";
 import { IModuleValidator } from "../interfaces/IModuleValidator.sol";
@@ -15,57 +12,19 @@
 /// @title ERC1271Handler
 /// @author Matter Labs
 /// @notice Contract which provides ERC1271 signature validation
-<<<<<<< HEAD
-/// @notice Uses ERC7739 for signature replay protection
-abstract contract ERC1271Handler is ERC1271, OwnerManager, ValidatorManager {
-  /// @notice Returns the domain name and version for the EIP-712 signature.
-  /// @return name string - The name of the domain
-  /// @return version string - The version of the domain
-  function _domainNameAndVersion() internal pure override returns (string memory name, string memory version) {
-    return ("SSO1271", "1.0.0");
-  }
-
-  /// @notice Indicates whether or not the contract may cache the domain name and version.
-  /// @return bool - Whether the domain name and version may change.
-  function _domainNameAndVersionMayChange() internal pure override returns (bool) {
-    return true;
-  }
-=======
 /// @notice The implementation is inspired by Clave wallet.
 abstract contract ERC1271Handler is IERC1271Upgradeable, OwnerManager, ValidatorManager {
   bytes4 private constant _ERC1271_MAGIC = 0x1626ba7e;
->>>>>>> b3580c37
 
-  // @notice Returns whether the signature provided is valid for the provided hash.
-  // @dev Does not run validation hooks. Is used internally after ERC7739 unwrapping.
-  // @param hash bytes32 - Hash of the data that is signed
-  // @param signature bytes calldata - K1 owner signature OR validator address concatenated to signature
-  // @return bool - Whether the signature is valid
-  function _erc1271IsValidSignatureNowCalldata(
-    bytes32 hash,
-    bytes calldata signature
-  ) internal view override returns (bool) {
+  /**
+   * @dev Should return whether the signature provided is valid for the provided data. Does not run validation hooks.
+   * @param hash bytes32 - Hash of the data that is signed
+   * @param signature bytes calldata - K1 owner signature OR validator address concatenated to signature
+   * @return magicValue bytes4 - Magic value if the signature is valid, 0 otherwise
+   */
+  function isValidSignature(bytes32 hash, bytes memory signature) external view override returns (bytes4 magicValue) {
     if (signature.length == 65) {
       (address signer, ECDSA.RecoverError err) = ECDSA.tryRecover(hash, signature);
-<<<<<<< HEAD
-      return err == ECDSA.RecoverError.NoError && _isK1Owner(signer);
-    }
-
-    (bytes memory decodedSignature, address validator) = SignatureDecoder.decodeSignatureNoHookData(signature);
-    return _isModuleValidator(validator) && IModuleValidator(validator).validateSignature(hash, decodedSignature);
-  }
-
-  /// @notice This function is not used anywhere in the contract, but is required to be implemented.
-  function _erc1271Signer() internal pure override returns (address) {
-    revert();
-  }
-
-  /// @dev Returns whether the `msg.sender` is considered safe, such
-  /// that we don't need to use the nested EIP-712 workflow.
-  /// @return bool - currently, always returns false
-  function _erc1271CallerIsSafe() internal pure override returns (bool) {
-    return false;
-=======
       return
         signer == address(0) || err != ECDSA.RecoverError.NoError || !_isK1Owner(signer) ? bytes4(0) : _ERC1271_MAGIC;
     }
@@ -76,6 +35,5 @@
       IModuleValidator(validator).validateSignature(hash, decodedSignature);
 
     magicValue = isValid ? _ERC1271_MAGIC : bytes4(0);
->>>>>>> b3580c37
   }
 }