--- conflicted
+++ resolved
@@ -18,11 +18,8 @@
     bytes32 hashedOriginDomain
   ) external;
 
-<<<<<<< HEAD
-=======
   function addGuardian(bytes32 hashedOriginDomain, address accountToGuard) external returns (bool);
 
->>>>>>> 468b482b
   function validateTransaction(bytes32 signedHash, Transaction calldata transaction) external returns (bool);
 
   function validateSignature(bytes32 signedHash, bytes memory signature) external view returns (bool);
