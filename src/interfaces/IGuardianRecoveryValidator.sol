--- conflicted
+++ resolved
@@ -8,38 +8,45 @@
 /// @notice Interface for managing guardian-based account recovery functionality
 /// @dev Extends IModuleValidator to provide recovery validation capabilities
 interface IGuardianRecoveryValidator is IModuleValidator {
-<<<<<<< HEAD
   /// @notice Represents a guardian's information
   /// @param addr The address of the guardian
   /// @param isReady Whether the guardian has accepted being added as a guardian
   /// @param addedAt Timestamp when the guardian was added
-=======
->>>>>>> dd9d7f78
   struct Guardian {
     address addr;
     bool isReady;
     uint64 addedAt;
   }
 
-<<<<<<< HEAD
   /// @notice Represents a recovery request's data
   /// @param hashedCredentialId Hash of the credential ID used for recovery
   /// @param rawPublicKey The public key associated with the recovery
   /// @param timestamp When the recovery request was initiated
-=======
->>>>>>> dd9d7f78
   struct RecoveryRequest {
     bytes32 hashedCredentialId;
     bytes32[2] rawPublicKey;
     uint256 timestamp;
   }
-<<<<<<< HEAD
-=======
 
+  /// @notice Error thrown when attempting to set self as guardian
   error GuardianCannotBeSelf();
+
+  /// @notice Error thrown when a guardian address is not found
+  /// @param guardian The address of the guardian that was not found
   error GuardianNotFound(address guardian);
+
+  /// @notice Error thrown when attempting to add a guardian that wasn't proposed
+  /// @param guardian The address of the guardian that wasn't proposed
   error GuardianNotProposed(address guardian);
+
+  /// @notice Error thrown when an account is already guarded by the specified guardian
+  /// @param account The account address
+  /// @param guardian The guardian address
   error AccountAlreadyGuardedByGuardian(address account, address guardian);
+
+  /// @notice Error thrown when an account is not guarded by the specified address
+  /// @param account The account address
+  /// @param guardian The guardian address
   error AccountNotGuardedByAddress(address account, address guardian);
 
   /// @notice Error thrown when an account recovery is already in progress
@@ -67,26 +74,6 @@
   /// @param hashedOriginDomain Hash of the unknown origin domain
   error UnknownHashedOriginDomain(bytes32 hashedOriginDomain);
 
-  event RecoveryInitiated(
-    address indexed account,
-    bytes32 indexed hashedOriginDomain,
-    bytes32 indexed hashedCredentialId,
-    address guardian
-  );
-  event RecoveryFinished(
-    address indexed account,
-    bytes32 indexed hashedOriginDomain,
-    bytes32 indexed hashedCredentialId
-  );
-  event RecoveryDiscarded(
-    address indexed account,
-    bytes32 indexed hashedOriginDomain,
-    bytes32 indexed hashedCredentialId
-  );
-  event GuardianProposed(address indexed account, bytes32 indexed hashedOriginDomain, address indexed guardian);
-  event GuardianAdded(address indexed account, bytes32 indexed hashedOriginDomain, address indexed guardian);
-  event GuardianRemoved(address indexed account, bytes32 indexed hashedOriginDomain, address indexed guardian);
-
   /// @notice Emitted when an origin domain is enabled for an account
   /// @param account The account that the origin domain is enabled for
   /// @param hashedOriginDomain Hash of the origin domain that is enabled
@@ -96,43 +83,6 @@
   /// @param account The account that the origin domain is disabled for
   /// @param hashedOriginDomain Hash of the origin domain that is disabled
   event HashedOriginDomainDisabledForAccount(address indexed account, bytes32 indexed hashedOriginDomain);
-
-  function proposeGuardian(bytes32 hashedOriginDomain, address newGuardian) external;
-
-  function removeGuardian(bytes32 hashedOriginDomain, address guardianToRemove) external;
-
-  function addGuardian(bytes32 hashedOriginDomain, address accountToGuard) external returns (bool);
->>>>>>> dd9d7f78
-
-  /// @notice Error thrown when attempting to set self as guardian
-  error GuardianCannotBeSelf();
-
-  /// @notice Error thrown when a guardian address is not found
-  /// @param guardian The address of the guardian that was not found
-  error GuardianNotFound(address guardian);
-
-  /// @notice Error thrown when attempting to add a guardian that wasn't proposed
-  /// @param guardian The address of the guardian that wasn't proposed
-  error GuardianNotProposed(address guardian);
-
-  /// @notice Error thrown when an account is already guarded by the specified guardian
-  /// @param account The account address
-  /// @param guardian The guardian address
-  error AccountAlreadyGuardedByGuardian(address account, address guardian);
-
-  /// @notice Error thrown when an account is not guarded by the specified address
-  /// @param account The account address
-  /// @param guardian The guardian address
-  error AccountNotGuardedByAddress(address account, address guardian);
-
-  /// @notice Error thrown when the provided passkey doesn't match
-  error PasskeyNotMatched();
-
-  /// @notice Error thrown when the cooldown period hasn't elapsed
-  error CooldownPeriodNotPassed();
-
-  /// @notice Error thrown when the recovery request has expired
-  error ExpiredRequest();
 
   /// @notice Emitted when a recovery process is initiated
   /// @param account The account being recovered
@@ -214,7 +164,6 @@
     bytes32 hashedOriginDomain
   ) external;
 
-<<<<<<< HEAD
   /// @notice Discards an ongoing recovery process
   /// @param hashedOriginDomain Hash of the origin domain
   function discardRecovery(bytes32 hashedOriginDomain) external;
@@ -235,14 +184,6 @@
   /// @param hashedOriginDomain Hash of the origin domain
   /// @param account Address of the account
   /// @return RecoveryRequest struct containing recovery data
-=======
-  function discardRecovery(bytes32 hashedOriginDomain) external;
-
-  function guardiansFor(bytes32 hashedOriginDomain, address addr) external view returns (Guardian[] memory);
-
-  function guardianOf(bytes32 hashedOriginDomain, address guardian) external view returns (address[] memory);
-
->>>>>>> dd9d7f78
   function getPendingRecoveryData(
     bytes32 hashedOriginDomain,
     address account
