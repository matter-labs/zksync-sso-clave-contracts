--- conflicted
+++ resolved
@@ -23,12 +23,10 @@
 interface IExecutionHook is IModule, IERC165 {
   /// @notice Hook that triggers before each transaction during the execution phase.
   /// @param transaction Transaction that is being executed.
-  function preExecutionHook(Transaction calldata transaction) external;
+  /// @return context Context that is passed to the postExecutionHook.
+  function preExecutionHook(Transaction calldata transaction) external returns (bytes memory context);
 
-<<<<<<< HEAD
+  /// @notice Hook that triggers after each transaction during the execution phase.
+  /// @param context Context that was returned by the preExecutionHook.
   function postExecutionHook(bytes calldata context) external;
-=======
-  /// @notice Hook that triggers after each transaction during the execution phase.
-  function postExecutionHook() external;
->>>>>>> fc0af344
 }