--- conflicted
+++ resolved
@@ -49,18 +49,13 @@
   /// @param chunkIndex The index of the chunk that exceeded the limit.
   /// @param chunkValue The value of the chunk that exceeded the limit.
   error ModulusChunkTooLarge(bytes32 kid, uint256 chunkIndex, uint256 chunkValue);
-<<<<<<< HEAD
-=======
 
   error EvenRsaModulus(bytes32 kid);
->>>>>>> 5d25e4b0
 
   /// @notice Thrown when trying to register a key with a kid already known
   /// @param kid key id that caused the conflict
   /// @param issHash hash if the user where the conflict occurred
   error KidAlreadyRegistered(bytes32 kid, bytes32 issHash);
-
-  error EvenRsaModulus(bytes32 kid);
 
   function hashIssuer(string memory iss) external pure returns (bytes32);
   function getKey(bytes32 issHash, bytes32 kid) external view returns (Key memory);
