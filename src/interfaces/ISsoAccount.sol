// SPDX-License-Identifier: GPL-3.0
pragma solidity ^0.8.24;

import { IAccount } from "@matterlabs/zksync-contracts/l2/system-contracts/interfaces/IAccount.sol";

<<<<<<< HEAD
=======
import { IERC1271Upgradeable } from "@openzeppelin/contracts-upgradeable/interfaces/IERC1271Upgradeable.sol";
>>>>>>> b3580c37
import { IERC721Receiver } from "@openzeppelin/contracts/token/ERC721/IERC721Receiver.sol";
import { IERC1155Receiver } from "@openzeppelin/contracts/token/ERC1155/IERC1155Receiver.sol";

import { IHookManager } from "./IHookManager.sol";
import { IOwnerManager } from "./IOwnerManager.sol";
import { IValidatorManager } from "./IValidatorManager.sol";

/**
 * @title ISsoAccount
 * @notice Interface for the SSO contract
 * @dev Implementations of this interface are contracts that can be used as an SSO account (it's no longer Clave compatible)
 */
<<<<<<< HEAD
interface ISsoAccount is IERC721Receiver, IERC1155Receiver, IHookManager, IOwnerManager, IValidatorManager, IAccount {
=======
interface ISsoAccount is
  IERC1271Upgradeable,
  IERC721Receiver,
  IERC1155Receiver,
  IHookManager,
  IOwnerManager,
  IValidatorManager,
  IAccount
{
>>>>>>> b3580c37
  function initialize(bytes[] calldata initialValidators, address[] calldata initialK1Owners) external;
}<|MERGE_RESOLUTION|>--- conflicted
+++ resolved
@@ -3,10 +3,7 @@
 
 import { IAccount } from "@matterlabs/zksync-contracts/l2/system-contracts/interfaces/IAccount.sol";
 
-<<<<<<< HEAD
-=======
 import { IERC1271Upgradeable } from "@openzeppelin/contracts-upgradeable/interfaces/IERC1271Upgradeable.sol";
->>>>>>> b3580c37
 import { IERC721Receiver } from "@openzeppelin/contracts/token/ERC721/IERC721Receiver.sol";
 import { IERC1155Receiver } from "@openzeppelin/contracts/token/ERC1155/IERC1155Receiver.sol";
 
@@ -19,9 +16,6 @@
  * @notice Interface for the SSO contract
  * @dev Implementations of this interface are contracts that can be used as an SSO account (it's no longer Clave compatible)
  */
-<<<<<<< HEAD
-interface ISsoAccount is IERC721Receiver, IERC1155Receiver, IHookManager, IOwnerManager, IValidatorManager, IAccount {
-=======
 interface ISsoAccount is
   IERC1271Upgradeable,
   IERC721Receiver,
@@ -31,6 +25,5 @@
   IValidatorManager,
   IAccount
 {
->>>>>>> b3580c37
   function initialize(bytes[] calldata initialValidators, address[] calldata initialK1Owners) external;
 }