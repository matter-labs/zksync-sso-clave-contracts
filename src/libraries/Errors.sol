// SPDX-License-Identifier: GPL-3.0
pragma solidity ^0.8.24;

/// @title Errors
/// @notice Errors used by ZKsync SSO and its components
/// @author Initial version by getclave.io, modified by Matter Labs
library Errors {
  // Account errors
  error INSUFFICIENT_FUNDS(uint256 required, uint256 available);
  error FEE_PAYMENT_FAILED();
  error ACCOUNT_ALREADY_EXISTS(address account);
  error INVALID_ACCOUNT_KEYS();
  error METHOD_NOT_IMPLEMENTED();

  // ERC165 module errors
  error VALIDATOR_ERC165_FAIL(address validator);
  error HOOK_ERC165_FAIL(address hookAddress, bool isValidation);

  // Auth errors
  error NOT_FROM_BOOTLOADER(address notBootloader);
  error NOT_FROM_SELF(address notSelf);
  error NOT_FROM_INITIALIZED_ACCOUNT(address notInitialized);

  // Manager errors
  error OWNER_ALREADY_EXISTS(address owner);
  error OWNER_NOT_FOUND(address owner);
  error VALIDATOR_ALREADY_EXISTS(address validator);
  error VALIDATOR_NOT_FOUND(address validator);
  error HOOK_ALREADY_EXISTS(address hook, bool isValidation);
  error HOOK_NOT_FOUND(address hook, bool isValidation);

  // Sessions errors
  error UNINSTALL_WITH_OPEN_SESSIONS(uint256 openSessions);
  error SESSION_ZERO_SIGNER();
  error SESSION_INVALID_SIGNER(address recovered, address expected);
  error SESSION_ALREADY_EXISTS(bytes32 sessionHash);
  error SESSION_UNLIMITED_FEES();
  error SESSION_EXPIRES_TOO_SOON(uint256 expiresAt);
  error SESSION_NOT_ACTIVE();
  error SESSION_LIFETIME_USAGE_EXCEEDED(uint256 lifetimeUsage, uint256 maxUsage);
  error SESSION_ALLOWANCE_EXCEEDED(uint256 allowance, uint256 maxAllowance, uint64 period);
  error SESSION_INVALID_DATA_LENGTH(uint256 actualLength, uint256 expectedMinimumLength);
  error SESSION_CONDITION_FAILED(bytes32 param, bytes32 refValue, uint8 condition);
  error SESSION_CALL_POLICY_VIOLATED(address target, bytes4 selector);
  error SESSION_TRANSFER_POLICY_VIOLATED(address target);
  error SESSION_MAX_VALUE_EXCEEDED(uint256 usedValue, uint256 maxValuePerUse);
<<<<<<< HEAD
  error SESSION_SIGNER_USED(address signer);
  error SESSION_CALL_POLICY_BANNED(address target, bytes4 selector);
=======
  error SESSION_ACTIONS_NOT_ALLOWED(bytes32 sessionActionsHash);
>>>>>>> f7c97720

  // Misc
  error MSG_VALUE_MISMATCH(uint256 actualValue, uint256 expectedValue);
  error NO_TIMESTAMP_ASSERTER(uint256 chainId);
  error ADDRESS_CAST_OVERFLOW(uint256 value);
  error INVALID_PAYMASTER_INPUT(bytes input);

  // Guardians
  error GUARDIAN_CANNOT_BE_SELF();
  error GUARDIAN_NOT_FOUND(address guardian);
  error GUARDIAN_NOT_PROPOSED(address guardian);
  error ACCOUNT_ALREADY_GUARDED(address account, address guardian);
  error ACCOUNT_NOT_GUARDED_BY_ADDRESS(address account, address guardian);
  error GUARDIAN_RECOVERY_IN_PROGRESS();
  error WEBAUTH_VALIDATOR_NOT_INSTALLED();
  error GUARDIAN_INVALID_ADDRESS();
  error INVALID_WEBAUTH_VALIDATOR();
  error GUARDIAN_INVALID_ACCOUNT();
  error INVALID_RECOVERY_CALL();
  error UNKNOWN_ORIGIN_DOMAIN(bytes32 hashedOriginDomain);
}<|MERGE_RESOLUTION|>--- conflicted
+++ resolved
@@ -44,12 +44,9 @@
   error SESSION_CALL_POLICY_VIOLATED(address target, bytes4 selector);
   error SESSION_TRANSFER_POLICY_VIOLATED(address target);
   error SESSION_MAX_VALUE_EXCEEDED(uint256 usedValue, uint256 maxValuePerUse);
-<<<<<<< HEAD
   error SESSION_SIGNER_USED(address signer);
   error SESSION_CALL_POLICY_BANNED(address target, bytes4 selector);
-=======
   error SESSION_ACTIONS_NOT_ALLOWED(bytes32 sessionActionsHash);
->>>>>>> f7c97720
 
   // Misc
   error MSG_VALUE_MISMATCH(uint256 actualValue, uint256 expectedValue);
