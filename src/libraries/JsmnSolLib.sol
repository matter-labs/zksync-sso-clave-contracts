// SPDX-License-Identifier: MIT
/*
Copyright (c) 2017 Christoph Niemann
Permission is hereby granted, free of charge, to any person obtaining a copy of
this software and associated documentation files (the "Software"), to deal in
the Software without restriction, including without limitation the rights to
use, copy, modify, merge, publish, distribute, sublicense, and/or sell copies
of the Software, and to permit persons to whom the Software is furnished to do
so, subject to the following conditions:

The above copyright notice and this permission notice shall be included in all
copies or substantial portions of the Software.

THE SOFTWARE IS PROVIDED "AS IS", WITHOUT WARRANTY OF ANY KIND, EXPRESS OR
IMPLIED, INCLUDING BUT NOT LIMITED TO THE WARRANTIES OF MERCHANTABILITY,
FITNESS FOR A PARTICULAR PURPOSE AND NONINFRINGEMENT. IN NO EVENT SHALL THE
AUTHORS OR COPYRIGHT HOLDERS BE LIABLE FOR ANY CLAIM, DAMAGES OR OTHER
LIABILITY, WHETHER IN AN ACTION OF CONTRACT, TORT OR OTHERWISE, ARISING FROM,
OUT OF OR IN CONNECTION WITH THE SOFTWARE OR THE USE OR OTHER DEALINGS IN THE
SOFTWARE.
*/

pragma solidity ^0.8.0;

library JsmnSolLib {
  enum JsmnType {
    UNDEFINED,
    OBJECT,
    ARRAY,
    STRING,
    PRIMITIVE
  }

  uint256 public constant RETURN_SUCCESS = 0;
  uint256 public constant RETURN_ERROR_INVALID_JSON = 1;
  uint256 public constant RETURN_ERROR_PART = 2;
  uint256 public constant RETURN_ERROR_NO_MEM = 3;

  struct Token {
    JsmnType jsmnType;
    uint256 start;
    bool startSet;
    uint256 end;
    bool endSet;
    uint8 size;
  }

  struct Parser {
    uint256 pos;
    uint256 toknext;
    int256 toksuper;
  }

  function init(uint256 length) internal pure returns (Parser memory, Token[] memory) {
    Parser memory p = Parser(0, 0, -1);
    Token[] memory t = new Token[](length);
    return (p, t);
  }

  function allocateToken(Parser memory parser, Token[] memory tokens) private pure returns (bool, Token memory) {
    if (parser.toknext >= tokens.length) {
      // no more space in tokens
      return (false, tokens[tokens.length - 1]);
    }
    Token memory token = Token(JsmnType.UNDEFINED, 0, false, 0, false, 0);
    tokens[parser.toknext] = token;
    parser.toknext++;
    return (true, token);
  }

  function fillToken(Token memory token, JsmnType jsmnType, uint256 start, uint256 end) private pure {
    token.jsmnType = jsmnType;
    token.start = start;
    token.startSet = true;
    token.end = end;
    token.endSet = true;
    token.size = 0;
  }

  function parseString(Parser memory parser, Token[] memory tokens, bytes memory s) private pure returns (uint) {
    uint256 start = parser.pos;
    bool success;
    Token memory token;
    parser.pos++;

    for (; parser.pos < s.length; parser.pos++) {
      bytes1 c = s[parser.pos];

      // Quote -> end of string
      if (c == '"') {
        (success, token) = allocateToken(parser, tokens);
        if (!success) {
          parser.pos = start;
          return RETURN_ERROR_NO_MEM;
        }
        fillToken(token, JsmnType.STRING, start + 1, parser.pos);
        return RETURN_SUCCESS;
      }

      if (uint8(c) == 92 && parser.pos + 1 < s.length) {
        // handle escaped characters: skip over it
        parser.pos++;
        if (
          s[parser.pos] == '"' ||
          s[parser.pos] == "/" ||
          s[parser.pos] == "\\" ||
          s[parser.pos] == "f" ||
          s[parser.pos] == "r" ||
          s[parser.pos] == "n" ||
          s[parser.pos] == "b" ||
          s[parser.pos] == "t"
        ) {
          continue;
        } else {
          // all other values are INVALID
          parser.pos = start;
          return (RETURN_ERROR_INVALID_JSON);
        }
      }
    }
    parser.pos = start;
    return RETURN_ERROR_PART;
  }

  function parsePrimitive(Parser memory parser, Token[] memory tokens, bytes memory s) private pure returns (uint) {
    bool found = false;
    uint256 start = parser.pos;
    bool success;
    bytes1 c;
    Token memory token;

    // skip the first character because we assume we've already identified it as a primitive from parse
    parser.pos++;

    for (; parser.pos < s.length; parser.pos++) {
      c = s[parser.pos];
      if (c == " " || c == "\t" || c == "\n" || c == "\r" || c == "," || c == "}" || c == "]") {
        found = true;
        break;
      }
      if (uint8(c) < 32 || uint8(c) >= 127) {
        parser.pos = start;
        return RETURN_ERROR_INVALID_JSON;
      }
    }
    if (!found) {
      parser.pos = start;
      return RETURN_ERROR_PART;
    }

    // found the end
    (success, token) = allocateToken(parser, tokens);
    if (!success) {
      parser.pos = start;
      return RETURN_ERROR_NO_MEM;
    }
    fillToken(token, JsmnType.PRIMITIVE, start, parser.pos);
    parser.pos--;
    return RETURN_SUCCESS;
  }

  function parse(string memory json, uint256 numberElements) internal pure returns (uint, Token[] memory tokens, uint) {
    bytes memory s = bytes(json);
    bool success;
    Parser memory parser;
    (parser, tokens) = init(numberElements);

<<<<<<< HEAD
    uint256 r;
    uint256 count = parser.toknext;
=======
    uint256 returnFlag;
>>>>>>> 03e2c981
    uint256 i;
    Token memory token;

    for (; parser.pos < s.length; parser.pos++) {
      bytes1 c = s[parser.pos];

      if (c == "{" || c == "[") {
        (success, token) = allocateToken(parser, tokens);
        if (!success) {
          return (RETURN_ERROR_NO_MEM, tokens, 0);
        }
        if (parser.toksuper != -1) {
          tokens[uint(parser.toksuper)].size++;
        }
        token.jsmnType = (c == "{" ? JsmnType.OBJECT : JsmnType.ARRAY);
        token.start = parser.pos;
        token.startSet = true;
        parser.toksuper = int(parser.toknext - 1);
        continue;
      }

      // closing curly parentheses or brackets
      if (c == "}" || c == "]") {
        JsmnType tokenType = (c == "}" ? JsmnType.OBJECT : JsmnType.ARRAY);
        bool isUpdated = false;
        for (i = parser.toknext - 1; i >= 0; i--) {
          token = tokens[i];
          if (token.startSet && !token.endSet) {
            if (token.jsmnType != tokenType) {
              // found a token that hasn't been closed but from a different type
              return (RETURN_ERROR_INVALID_JSON, tokens, 0);
            }
            parser.toksuper = -1;
            tokens[i].end = parser.pos + 1;
            tokens[i].endSet = true;
            isUpdated = true;
            break;
          }
        }
        if (!isUpdated) {
          return (RETURN_ERROR_INVALID_JSON, tokens, 0);
        }
        for (; i > 0; i--) {
          token = tokens[i];
          if (token.startSet && !token.endSet) {
            parser.toksuper = int(i);
            break;
          }
        }

        if (i == 0) {
          token = tokens[i];
          if (token.startSet && !token.endSet) {
            parser.toksuper = int256(i);
          }
        }
        continue;
      }

      // 0x22
      if (c == '"') {
        returnFlag = parseString(parser, tokens, s);

        if (returnFlag != RETURN_SUCCESS) {
          return (returnFlag, tokens, 0);
        }
        if (parser.toksuper != -1) tokens[uint(parser.toksuper)].size++;
        continue;
      }

      if (c == " " || c == "\r" || c == "\t" || c == "\n") {
        continue;
      }

      // 0x3a
      if (c == ":") {
        parser.toksuper = int(parser.toknext - 1);
        continue;
      }

      if (c == ",") {
        if (
          parser.toksuper != -1 &&
          tokens[uint(parser.toksuper)].jsmnType != JsmnType.ARRAY &&
          tokens[uint(parser.toksuper)].jsmnType != JsmnType.OBJECT
        ) {
          for (i = parser.toknext - 1; i >= 0; i--) {
            if (tokens[i].jsmnType == JsmnType.ARRAY || tokens[i].jsmnType == JsmnType.OBJECT) {
              if (tokens[i].startSet && !tokens[i].endSet) {
                parser.toksuper = int(i);
                break;
              }
            }
          }
        }
        continue;
      }

      // Primitive
      if ((c >= "0" && c <= "9") || c == "-" || c == "f" || c == "t" || c == "n") {
        if (parser.toksuper != -1) {
          token = tokens[uint(parser.toksuper)];
          if (token.jsmnType == JsmnType.OBJECT || (token.jsmnType == JsmnType.STRING && token.size != 0)) {
            return (RETURN_ERROR_INVALID_JSON, tokens, 0);
          }
        }

        returnFlag = parsePrimitive(parser, tokens, s);
        if (returnFlag != RETURN_SUCCESS) {
          return (returnFlag, tokens, 0);
        }
        if (parser.toksuper != -1) {
          tokens[uint(parser.toksuper)].size++;
        }
        continue;
      }

      // printable char
      if (c >= 0x20 && c <= 0x7e) {
        return (RETURN_ERROR_INVALID_JSON, tokens, 0);
      }
    }

    return (RETURN_SUCCESS, tokens, parser.toknext);
  }

  function getBytes(string memory json, uint256 start, uint256 end) internal pure returns (string memory) {
    bytes memory s = bytes(json);
    bytes memory result = new bytes(end - start);
    for (uint256 i = start; i < end; i++) {
      result[i - start] = s[i];
    }
    return string(result);
  }

  // parseInt
  function parseInt(string memory _a) internal pure returns (int256) {
    return parseInt(_a, 0);
  }

  // parseInt(parseFloat*10^_b)
<<<<<<< HEAD
  function parseInt(string memory _a, uint256 _b) internal pure returns (int256) {
=======
  function parseInt(string memory _a, uint256 _b) internal pure returns (int256 result) {
>>>>>>> 03e2c981
    bytes memory bresult = bytes(_a);
    bool decimals = false;
    bool negative = false;
    for (uint256 i = 0; i < bresult.length; i++) {
      if ((i == 0) && (bresult[i] == "-")) {
        negative = true;
      }
      if ((uint8(bresult[i]) >= 48) && (uint8(bresult[i]) <= 57)) {
        if (decimals) {
          if (_b == 0) break;
          else _b--;
        }
        result *= 10;
        result += int(int8(uint8(bresult[i]))) - 48;
      } else if (uint8(bresult[i]) == 46) decimals = true;
    }
    if (_b > 0) result *= int(10 ** _b);
    if (negative) result *= -1;
    return result;
  }

  function parseBool(string memory _a) internal pure returns (bool) {
    if (strCompare(_a, "true") == 0) {
      return true;
    } else {
      return false;
    }
  }

  function strCompare(string memory _a, string memory _b) internal pure returns (int256) {
    bytes memory a = bytes(_a);
    bytes memory b = bytes(_b);
    uint256 minLength = a.length;
    if (b.length < minLength) minLength = b.length;
    for (uint256 i = 0; i < minLength; i++)
      if (a[i] < b[i]) return -1;
      else if (a[i] > b[i]) return 1;
    if (a.length < b.length) return -1;
    else if (a.length > b.length) return 1;
    else return 0;
  }
}<|MERGE_RESOLUTION|>--- conflicted
+++ resolved
@@ -165,12 +165,7 @@
     Parser memory parser;
     (parser, tokens) = init(numberElements);
 
-<<<<<<< HEAD
-    uint256 r;
-    uint256 count = parser.toknext;
-=======
     uint256 returnFlag;
->>>>>>> 03e2c981
     uint256 i;
     Token memory token;
 
@@ -312,11 +307,7 @@
   }
 
   // parseInt(parseFloat*10^_b)
-<<<<<<< HEAD
   function parseInt(string memory _a, uint256 _b) internal pure returns (int256) {
-=======
-  function parseInt(string memory _a, uint256 _b) internal pure returns (int256 result) {
->>>>>>> 03e2c981
     bytes memory bresult = bytes(_a);
     bool decimals = false;
     bool negative = false;
