--- conflicted
+++ resolved
@@ -16,13 +16,8 @@
 /**
  * @title Manager contract for hooks
  * @notice Abstract contract for managing the enabled hooks of the account
-<<<<<<< HEAD
  * @dev Hook addresses are stored in an enumerable set
- * @author https://getclave.io
-=======
- * @dev Hook addresses are stored in a linked list
  * @author Initially https://getclave.io, then updated by Matter Labs
->>>>>>> 344053a8
  */
 abstract contract HookManager is IHookManager, SelfAuth {
   using EnumerableSet for EnumerableSet.AddressSet;
