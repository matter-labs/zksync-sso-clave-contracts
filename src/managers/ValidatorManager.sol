--- conflicted
+++ resolved
@@ -89,16 +89,10 @@
   }
 
   function _supportsModuleValidator(address validator) private view returns (bool) {
-<<<<<<< HEAD
-    return
-      validator.supportsInterface(type(IModuleValidator).interfaceId) &&
-      validator.supportsInterface(type(IModule).interfaceId);
-=======
     // Ah yes. Array literals are too hard for solidity to handle.
     bytes4[] memory interfaces = new bytes4[](2);
     interfaces[0] = type(IModuleValidator).interfaceId;
     interfaces[1] = type(IModule).interfaceId;
     return validator.supportsAllInterfaces(interfaces);
->>>>>>> b3580c37
   }
 }