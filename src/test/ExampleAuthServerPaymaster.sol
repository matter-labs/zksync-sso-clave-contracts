--- conflicted
+++ resolved
@@ -22,15 +22,10 @@
   bytes4 constant SESSION_CREATE_SELECTOR = SessionKeyValidator.createSession.selector;
   bytes4 constant SESSION_REVOKE_KEY_SELECTOR = SessionKeyValidator.revokeKey.selector;
   bytes4 constant SESSION_REVOKE_KEYS_SELECTOR = SessionKeyValidator.revokeKeys.selector;
-<<<<<<< HEAD
-  bytes4 constant ACCOUNT_RECOVERY_ADD_KEY_SELECTOR = GuardianRecoveryValidator.addValidationKey.selector;
-  bytes4 constant ACCOUNT_RECOVERY_PROPOSE_KEY_SELECTOR = GuardianRecoveryValidator.proposeValidationKey.selector;
-=======
   bytes4 constant GUARDIAN_RECOVERY_ADD_KEY_SELECTOR = GuardianRecoveryValidator.addValidationKey.selector;
   bytes4 constant GUARDIAN_RECOVERY_PROPOSE_KEY_SELECTOR = GuardianRecoveryValidator.proposeValidationKey.selector;
   bytes4 constant GUARDIAN_RECOVERY_DISCARD_RECOVERY_SELECTOR = GuardianRecoveryValidator.discardRecovery.selector;
   bytes4 constant GUARDIAN_RECOVERY_REMOVE_KEY_SELECTOR = GuardianRecoveryValidator.removeValidationKey.selector;
->>>>>>> fb48235f
 
   modifier onlyBootloader() {
     require(msg.sender == BOOTLOADER_FORMAL_ADDRESS, "Only bootloader can call this method");
@@ -76,12 +71,6 @@
         "Unsupported method"
       );
     }
-    if (to == SESSION_KEY_VALIDATOR_CONTRACT_ADDRESS) {
-      require(
-        methodSelector == ACCOUNT_RECOVERY_ADD_KEY_SELECTOR || methodSelector == ACCOUNT_RECOVERY_PROPOSE_KEY_SELECTOR,
-        "Unsupported method"
-      );
-    }
 
     if (to == ACCOUNT_RECOVERY_VALIDATOR_CONTRACT_ADDRESS) {
       require(
