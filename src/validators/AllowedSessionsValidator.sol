--- conflicted
+++ resolved
@@ -62,7 +62,6 @@
   /// @dev The session actions hash is derived from the session's fee limits, call policies, and transfer policies.
   function getSessionActionsHash(SessionLib.SessionSpec memory sessionSpec) public view virtual returns (bytes32) {
     bytes32 feeLimitAndTransferPoliciesHash = keccak256(abi.encode(sessionSpec.feeLimit, sessionSpec.transferPolicies));
-<<<<<<< HEAD
 
     uint256 callPoliciesLength = sessionSpec.callPolicies.length;
     bytes memory callPoliciesEncoded;
@@ -78,33 +77,6 @@
         policy.valueLimit.limit, // Limit
         policy.valueLimit.period // Period
       );
-=======
-    bytes32 callPoliciesHash;
-    {
-      uint256 len = sessionSpec.callPolicies.length;
-      if (len > 0) {
-        // Each CallSpec has: address (32), bytes4 (32), uint256 (32), UsageLimit (3*32) = 128 bytes for first 4 fields
-        // But UsageLimit is a struct of 3 uint256, so 96 bytes for UsageLimit
-        // So, total: 32 + 32 + 32 + 96 = 192 bytes per CallSpec (first 4 fields)
-        uint256 fieldsSize = 32 + 32 + 32 + 96;
-        bytes memory buf = new bytes(len * fieldsSize);
-        for (uint256 i = 0; i < len; ++i) {
-          SessionLib.CallSpec memory c = sessionSpec.callPolicies[i];
-          uint256 offset = i * fieldsSize;
-          assembly {
-            mstore(add(buf, add(32, offset)), mload(c)) // target
-            mstore(add(buf, add(64, offset)), mload(add(c, 32))) // selector
-            mstore(add(buf, add(96, offset)), mload(add(c, 64))) // maxValuePerUse
-            // valueLimit is a struct of 3 uint256
-            let valueLimit := add(c, 96)
-            mstore(add(buf, add(128, offset)), mload(valueLimit)) // limitType
-            mstore(add(buf, add(160, offset)), mload(add(valueLimit, 32))) // limit
-            mstore(add(buf, add(192, offset)), mload(add(valueLimit, 64))) // period
-          }
-        }
-        callPoliciesHash = keccak256(buf);
-      }
->>>>>>> a61fdc87
     }
 
     return keccak256(abi.encode(feeLimitAndTransferPoliciesHash, callPoliciesEncoded));
@@ -140,32 +112,16 @@
   function validateTransaction(
     bytes32 signedHash,
     Transaction calldata transaction
-  ) external virtual override returns (bool) {
-    (bytes memory transactionSignature, address _validator, bytes memory validatorData) = SignatureDecoder
-      .decodeSignature(transaction.signature);
-    (SessionLib.SessionSpec memory spec, uint64[] memory periodIds) = abi.decode(
+  ) public virtual override returns (bool) {
+    (, , bytes memory validatorData) = SignatureDecoder.decodeSignature(transaction.signature);
+    (SessionLib.SessionSpec memory spec, ) = abi.decode(
       validatorData, // this is passed by the signature builder
       (SessionLib.SessionSpec, uint64[])
     );
-    if (spec.signer == address(0)) {
-      revert Errors.SESSION_ZERO_SIGNER();
-    }
     bytes32 sessionActionsHash = getSessionActionsHash(spec);
     if (!areSessionActionsAllowed[sessionActionsHash]) {
       revert Errors.SESSION_ACTIONS_NOT_ALLOWED(sessionActionsHash);
     }
-    bytes32 sessionHash = keccak256(abi.encode(spec));
-    // this generally throws instead of returning false
-    sessions[sessionHash].validate(transaction, spec, periodIds);
-    (address recoveredAddress, ECDSA.RecoverError recoverError) = ECDSA.tryRecover(signedHash, transactionSignature);
-    if (recoverError != ECDSA.RecoverError.NoError || recoveredAddress == address(0)) {
-      return false;
-    }
-    if (recoveredAddress != spec.signer) {
-      revert Errors.SESSION_INVALID_SIGNER(recoveredAddress, spec.signer);
-    }
-    // This check is separate and performed last to prevent gas estimation failures
-    sessions[sessionHash].validateFeeLimit(transaction, spec, periodIds[0]);
-    return true;
+    return super.validateTransaction(signedHash, transaction);
   }
 }