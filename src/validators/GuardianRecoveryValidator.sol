--- conflicted
+++ resolved
@@ -20,68 +20,6 @@
 contract GuardianRecoveryValidator is Initializable, IGuardianRecoveryValidator {
   using EnumerableSetUpgradeable for EnumerableSetUpgradeable.AddressSet;
 
-<<<<<<< HEAD
-=======
-  struct Guardian {
-    address addr;
-    bool isReady;
-    uint64 addedAt;
-  }
-
-  struct RecoveryRequest {
-    bytes32 hashedCredentialId;
-    bytes32[2] rawPublicKey;
-    uint64 timestamp;
-  }
-
-  error GuardianCannotBeSelf();
-  error GuardianNotFound(address guardian);
-  error GuardianNotProposed(address guardian);
-  error AccountAlreadyGuardedByGuardian(address account, address guardian);
-  error AccountNotGuardedByAddress(address account, address guardian);
-
-  /// @notice Error thrown when an account recovery is already in progress
-  error AccountRecoveryInProgress();
-
-  /// @notice Error thrown when the WebAuthValidator is not enabled for the account
-  error WebAuthValidatorNotEnabled();
-
-  /// @notice Error thrown when an invalid guardian address is provided
-  error InvalidGuardianAddress();
-
-  /// @notice Error thrown when an invalid web auth validator address is provided
-  error InvalidWebAuthValidatorAddress();
-
-  /// @notice Error thrown when an invalid account to guard address is provided
-  error InvalidAccountToGuardAddress();
-
-  /// @notice Error thrown when an invalid account to recover address is provided
-  error InvalidAccountToRecoverAddress();
-
-  /// @notice Error thrown when a non-function call transaction is detected
-  error NonFunctionCallTransaction();
-
-  event RecoveryInitiated(
-    address indexed account,
-    bytes32 indexed hashedOriginDomain,
-    bytes32 indexed hashedCredentialId,
-    address guardian
-  );
-  event RecoveryFinished(
-    address indexed account,
-    bytes32 indexed hashedOriginDomain,
-    bytes32 indexed hashedCredentialId
-  );
-  event RecoveryDiscarded(
-    address indexed account,
-    bytes32 indexed hashedOriginDomain,
-    bytes32 indexed hashedCredentialId
-  );
-  event GuardianProposed(address indexed account, bytes32 indexed hashedOriginDomain, address indexed guardian);
-  event GuardianAdded(address indexed account, bytes32 indexed hashedOriginDomain, address indexed guardian);
-  event GuardianRemoved(address indexed account, bytes32 indexed hashedOriginDomain, address indexed guardian);
-
->>>>>>> 560effb1
   uint256 public constant REQUEST_VALIDITY_TIME = 72 * 60 * 60; // 72 hours
   uint256 public constant REQUEST_DELAY_TIME = 24 * 60 * 60; // 24 hours
 
@@ -188,11 +126,8 @@
   /// @param hashedOriginDomain Hash of origin domain
   /// @param guardianToRemove Guardian's address to remove
   function removeGuardian(bytes32 hashedOriginDomain, address guardianToRemove) external {
-<<<<<<< HEAD
-=======
     if (guardianToRemove == address(0)) revert InvalidGuardianAddress();
 
->>>>>>> 560effb1
     bool removalSuccessful = accountGuardians[hashedOriginDomain][msg.sender].remove(guardianToRemove);
     if (!removalSuccessful) {
       revert GuardianNotFound(guardianToRemove);
@@ -218,11 +153,7 @@
   /// @param accountToGuard Address of account which msg.sender is becoming guardian of
   /// @return Flag indicating whether guardian was already valid or not
   function addGuardian(bytes32 hashedOriginDomain, address accountToGuard) external returns (bool) {
-<<<<<<< HEAD
-    bool guardianProposed = accountGuardians[hashedOriginDomain][accountToGuard].contains(msg.sender);
-=======
     if (accountToGuard == address(0)) revert InvalidAccountToGuardAddress();
->>>>>>> 560effb1
 
     bool guardianProposed = accountGuardians[hashedOriginDomain][accountToGuard].contains(msg.sender);
     if (!guardianProposed) {
