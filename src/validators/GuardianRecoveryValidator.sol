--- conflicted
+++ resolved
@@ -85,14 +85,9 @@
     private accountGuardians;
   mapping(bytes32 hashedOriginDomain => mapping(address guardian => EnumerableSetUpgradeable.AddressSet accounts))
     private guardedAccounts;
-<<<<<<< HEAD
   mapping(bytes32 hashedOriginDomain => mapping(address account => RecoveryRequest recoveryData))
-    public pendingRecoveryData;
+    private pendingRecoveryData;
   mapping(bytes32 hashedOriginDomain => mapping(address account => mapping(address guardian => Guardian guardianData)))
-=======
-  mapping(bytes32 hashedOriginDomain => mapping(address account => RecoveryRequest)) private pendingRecoveryData;
-  mapping(bytes32 hashedOriginDomain => mapping(address account => mapping(address guardian => Guardian)))
->>>>>>> 1e4bfa50
     public accountGuardianData;
 
   constructor() {
