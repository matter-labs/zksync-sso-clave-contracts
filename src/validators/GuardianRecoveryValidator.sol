// SPDX-License-Identifier: MIT
pragma solidity ^0.8.24;

import { Transaction } from "@matterlabs/zksync-contracts/l2/system-contracts/libraries/TransactionHelper.sol";
import { IERC165 } from "@openzeppelin/contracts/utils/introspection/IERC165.sol";
import { Initializable } from "@openzeppelin/contracts-upgradeable/proxy/utils/Initializable.sol";
import { EnumerableSetUpgradeable } from "@openzeppelin/contracts-upgradeable/utils/structs/EnumerableSetUpgradeable.sol";
import { WebAuthValidator } from "./WebAuthValidator.sol";
import { IGuardianRecoveryValidator } from "../interfaces/IGuardianRecoveryValidator.sol";
import { IModuleValidator } from "../interfaces/IModuleValidator.sol";
import { IModule } from "../interfaces/IModule.sol";
import { IValidatorManager } from "../interfaces/IValidatorManager.sol";
import { TimestampAsserterLocator } from "../helpers/TimestampAsserterLocator.sol";
import { Utils } from "../helpers/Utils.sol";
<<<<<<< HEAD
import { BatchCaller, Call } from "../batch/BatchCaller.sol";
=======
>>>>>>> e9de72be

/// @title GuardianRecoveryValidator
/// @author Matter Labs
/// @custom:security-contact security@matterlabs.dev
/// @dev This contract allows account recovery using trusted guardians.
contract GuardianRecoveryValidator is Initializable, IGuardianRecoveryValidator {
  using EnumerableSetUpgradeable for EnumerableSetUpgradeable.AddressSet;

  struct Guardian {
    address addr;
    bool isReady;
    uint64 addedAt;
  }

  struct RecoveryRequest {
    bytes32 hashedCredentialId;
    bytes32[2] rawPublicKey;
    uint64 timestamp;
  }

  error GuardianCannotBeSelf();
  error GuardianNotFound(address guardian);
  error GuardianNotProposed(address guardian);
  error AccountAlreadyGuardedByGuardian(address account, address guardian);
  error AccountNotGuardedByAddress(address account, address guardian);

  /// @notice Error thrown when an account recovery is already in progress
  error AccountRecoveryInProgress();

  /// @notice Error thrown when the WebAuthValidator is not enabled for the account
  error WebAuthValidatorNotEnabled();

  /// @notice Error thrown when an invalid guardian address is provided
  error InvalidGuardianAddress();

  /// @notice Error thrown when an invalid web auth validator address is provided
  error InvalidWebAuthValidatorAddress();

  /// @notice Error thrown when an invalid account to guard address is provided
  error InvalidAccountToGuardAddress();

  /// @notice Error thrown when an invalid account to recover address is provided
  error InvalidAccountToRecoverAddress();

  /// @notice Error thrown when a non-function call transaction is detected
  error NonFunctionCallTransaction();

  event RecoveryInitiated(
    address indexed account,
    bytes32 indexed hashedOriginDomain,
    bytes32 indexed hashedCredentialId,
    address guardian
  );
  event RecoveryFinished(
    address indexed account,
    bytes32 indexed hashedOriginDomain,
    bytes32 indexed hashedCredentialId
  );
  event RecoveryDiscarded(
    address indexed account,
    bytes32 indexed hashedOriginDomain,
    bytes32 indexed hashedCredentialId
  );
  event GuardianProposed(address indexed account, bytes32 indexed hashedOriginDomain, address indexed guardian);
  event GuardianAdded(address indexed account, bytes32 indexed hashedOriginDomain, address indexed guardian);
  event GuardianRemoved(address indexed account, bytes32 indexed hashedOriginDomain, address indexed guardian);

  uint256 public constant REQUEST_VALIDITY_TIME = 72 * 60 * 60; // 72 hours
  uint256 public constant REQUEST_DELAY_TIME = 24 * 60 * 60; // 24 hours

  bytes30 private _gap; // Gap to claim 30 bytes remaining in slot 0 after fields layout of Initializable contract
  WebAuthValidator public webAuthValidator; // Enforced slot 1 in order to be able to access it during validateTransaction step
  mapping(bytes32 hashedOriginDomain => mapping(address account => EnumerableSetUpgradeable.AddressSet guardians))
    private accountGuardians;
  mapping(bytes32 hashedOriginDomain => mapping(address guardian => EnumerableSetUpgradeable.AddressSet accounts))
    private guardedAccounts;
  mapping(bytes32 hashedOriginDomain => mapping(address account => RecoveryRequest recoveryData))
    private pendingRecoveryData;
  mapping(bytes32 hashedOriginDomain => mapping(address account => mapping(address guardian => Guardian guardianData)))
    public accountGuardianData;

  constructor() {
    _disableInitializers();
  }

  function initialize(WebAuthValidator _webAuthValidator) external initializer {
    if (address(_webAuthValidator) == address(0)) revert InvalidWebAuthValidatorAddress();
    webAuthValidator = _webAuthValidator;
  }

  /// @notice Validator initiator for given sso account.
  /// @dev This module does not support initialization on creation,
  /// but ensures that the WebAuthValidator is enabled for calling SsoAccount.
  function onInstall(bytes calldata) external {
    if (!IValidatorManager(msg.sender).isModuleValidator(address(webAuthValidator))) {
      revert WebAuthValidatorNotEnabled();
    }
  }

  /// @notice Removes all past guardians when this module is disabled in a account
  function onUninstall(bytes calldata data) external {
    bytes32[] memory hashedOriginDomains = abi.decode(data, (bytes32[]));
    for (uint256 j = 0; j < hashedOriginDomains.length; ++j) {
      bytes32 hashedOriginDomain = hashedOriginDomains[j];
      address[] memory guardians = accountGuardians[hashedOriginDomain][msg.sender].values();
      for (uint256 i = 0; i < guardians.length; ++i) {
        address guardian = guardians[i];

        EnumerableSetUpgradeable.AddressSet storage accounts = guardedAccounts[hashedOriginDomain][guardian];
        bool guardedAccountsRemovalSuccessful = accounts.remove(msg.sender);

        if (!guardedAccountsRemovalSuccessful) {
          revert AccountNotGuardedByAddress(msg.sender, guardian);
        }
        delete accountGuardianData[hashedOriginDomain][msg.sender][guardian];

        bool removalSuccessful = accountGuardians[hashedOriginDomain][msg.sender].remove(guardian);

        if (!removalSuccessful) {
          revert GuardianNotFound(guardian);
        }

        emit GuardianRemoved(msg.sender, hashedOriginDomain, guardian);
      }

      // Remove pending recovery data if exist
      if (pendingRecoveryData[hashedOriginDomain][msg.sender].timestamp != 0) {
        discardRecovery(hashedOriginDomain);
      }
    }
  }

  /// @notice The `proposeGuardian` method handles the initial registration of guardians by:
  ///   1. Taking an external account address and store it as pending guardian
  ///   2. Enable `addGuardian` to confirm this account
  /// @param hashedOriginDomain Hash of origin domain
  /// @param newGuardian New Guardian's address
  function proposeGuardian(bytes32 hashedOriginDomain, address newGuardian) external {
    if (msg.sender == newGuardian) revert GuardianCannotBeSelf();
    if (newGuardian == address(0)) revert InvalidGuardianAddress();

    bool additionSuccessful = accountGuardians[hashedOriginDomain][msg.sender].add(newGuardian);

    if (!additionSuccessful) {
      return;
    }

    accountGuardianData[hashedOriginDomain][msg.sender][newGuardian] = Guardian(
      newGuardian,
      false,
      uint64(block.timestamp)
    );
    emit GuardianProposed(msg.sender, hashedOriginDomain, newGuardian);
  }

  /// @notice This method handles the removal of guardians by:
  ///   1. Accepting an address as input
  ///   2. Removing the account from the list of guardians
  /// @param hashedOriginDomain Hash of origin domain
  /// @param guardianToRemove Guardian's address to remove
  function removeGuardian(bytes32 hashedOriginDomain, address guardianToRemove) external {
    if (guardianToRemove == address(0)) revert InvalidGuardianAddress();

    bool removalSuccessful = accountGuardians[hashedOriginDomain][msg.sender].remove(guardianToRemove);
    if (!removalSuccessful) {
      revert GuardianNotFound(guardianToRemove);
    }

    bool wasActiveGuardian = accountGuardianData[hashedOriginDomain][msg.sender][guardianToRemove].isReady;
    delete accountGuardianData[hashedOriginDomain][msg.sender][guardianToRemove];

    if (wasActiveGuardian) {
      EnumerableSetUpgradeable.AddressSet storage accounts = guardedAccounts[hashedOriginDomain][guardianToRemove];
      bool accountsRemovalSuccessful = accounts.remove(msg.sender);

      if (!accountsRemovalSuccessful) {
        revert AccountNotGuardedByAddress(msg.sender, guardianToRemove);
      }
    }
    emit GuardianRemoved(msg.sender, hashedOriginDomain, guardianToRemove);
    return;
  }

  /// @notice This method allows to accept being a guardian of given account
  /// @param hashedOriginDomain Hash of origin domain
  /// @param accountToGuard Address of account which msg.sender is becoming guardian of
  /// @return Flag indicating whether guardian was already valid or not
  function addGuardian(bytes32 hashedOriginDomain, address accountToGuard) external returns (bool) {
    if (accountToGuard == address(0)) revert InvalidAccountToGuardAddress();

    bool guardianProposed = accountGuardians[hashedOriginDomain][accountToGuard].contains(msg.sender);
    if (!guardianProposed) {
      revert GuardianNotProposed(msg.sender);
    }

    // We return true if the guardian was not confirmed before.
    if (accountGuardianData[hashedOriginDomain][accountToGuard][msg.sender].isReady) return false;

    accountGuardianData[hashedOriginDomain][accountToGuard][msg.sender].isReady = true;
    bool addSuccessful = guardedAccounts[hashedOriginDomain][msg.sender].add(accountToGuard);

    if (!addSuccessful) {
      revert AccountAlreadyGuardedByGuardian(accountToGuard, msg.sender);
    }

    emit GuardianAdded(accountToGuard, hashedOriginDomain, msg.sender);
    return true;
  }

  /// @notice This modifier allows execution only by active guardian of account
  /// @param hashedOriginDomain Hash of origin domain
  /// @param account Address of account for which we verify guardian existence
  modifier onlyGuardianOf(bytes32 hashedOriginDomain, address account) {
    bool isGuardian = accountGuardians[hashedOriginDomain][account].contains(msg.sender) &&
      accountGuardianData[hashedOriginDomain][account][msg.sender].isReady;

    if (!isGuardian) revert GuardianNotFound(msg.sender);
    // Continue execution if called by guardian
    _;
  }

  /// @notice This method initializes a recovery process for a given account
  /// @param accountToRecover Address of account for which given recovery is initiated
  /// @param hashedCredentialId Hashed credential ID of the new passkey
  /// @param rawPublicKey Raw public key of the new passkey
  /// @param hashedOriginDomain Hash of origin domain of the new passkey
  function initRecovery(
    address accountToRecover,
    bytes32 hashedCredentialId,
    bytes32[2] calldata rawPublicKey,
    bytes32 hashedOriginDomain
  ) external onlyGuardianOf(hashedOriginDomain, accountToRecover) {
    if (accountToRecover == address(0)) revert InvalidAccountToRecoverAddress();

    if (pendingRecoveryData[hashedOriginDomain][accountToRecover].timestamp + REQUEST_VALIDITY_TIME > block.timestamp) {
      revert AccountRecoveryInProgress();
    }

    pendingRecoveryData[hashedOriginDomain][accountToRecover] = RecoveryRequest(
      hashedCredentialId,
      rawPublicKey,
      uint64(block.timestamp)
    );

    emit RecoveryInitiated(accountToRecover, hashedOriginDomain, hashedCredentialId, msg.sender);
  }

  /// @notice This method allows to discard currently pending recovery
  /// @param hashedOriginDomain Hash of origin domain
  function discardRecovery(bytes32 hashedOriginDomain) public {
    emit RecoveryDiscarded(
      msg.sender,
      hashedOriginDomain,
      pendingRecoveryData[hashedOriginDomain][msg.sender].hashedCredentialId
    );
    _discardRecovery(hashedOriginDomain);
  }

  /// @notice This method allows to finish currently pending recovery
  /// @param hashedOriginDomain Hash of origin domain
  function _finishRecovery(bytes32 hashedOriginDomain) private {
    emit RecoveryFinished(
      msg.sender,
      hashedOriginDomain,
      pendingRecoveryData[hashedOriginDomain][msg.sender].hashedCredentialId
    );
    _discardRecovery(hashedOriginDomain);
  }

  /// @notice This method allows to discard currently pending recovery
  /// @param hashedOriginDomain Hash of origin domain
  function _discardRecovery(bytes32 hashedOriginDomain) private {
    delete pendingRecoveryData[hashedOriginDomain][msg.sender];
  }

  /// @inheritdoc IModuleValidator
  function validateTransaction(bytes32, Transaction calldata transaction) external returns (bool) {
    // Finishing Recovery Process. If the user has a recovery in progress then:
    //   1. The method will check if the transaction is attempting to modify passkeys
    //   2. Verify the new passkey matches the one stored in `initRecovery`
    //   3. Allows anyone to call this method, as the recovery was already verified in `initRecovery`
    //   4. Verifies that the required timelock period has passed since `initRecovery` was called
    //   5. If all the above are true, the recovery is finished
<<<<<<< HEAD
    if (transaction.data.length < 4) {
      revert NonFunctionCallTransaction();
    }

=======
    require(transaction.data.length >= 4, "Only function calls are supported");
>>>>>>> e9de72be
    // Verify the transaction is a call to WebAuthValidator contract
    address target = Utils.safeCastToAddress(transaction.to);
    if (target != address(webAuthValidator)) {
      return false;
    }

    // Verify the transaction is a call to `addValidationKey`
    bytes4 selector = bytes4(transaction.data[:4]);
    if (selector != WebAuthValidator.addValidationKey.selector) {
      return false;
    }

    // Verify the current request matches pending one
    bytes calldata transactionData = transaction.data[4:];
    (bytes memory credentialId, bytes32[2] memory rawPublicKey, string memory originDomain) = abi.decode(
      transactionData,
      (bytes, bytes32[2], string)
    );

    bytes32 hashedOriginDomain = keccak256(abi.encodePacked(originDomain));
    RecoveryRequest storage storedData = pendingRecoveryData[hashedOriginDomain][msg.sender];

    bytes32 hashedCredentialIdFromTx = keccak256(credentialId);
    if (hashedCredentialIdFromTx != storedData.hashedCredentialId) {
      return false;
    }

    if (rawPublicKey[0] != storedData.rawPublicKey[0] || rawPublicKey[1] != storedData.rawPublicKey[1]) {
      return false;
    }
    // Verify request is in valid time range
    TimestampAsserterLocator.locate().assertTimestampInRange(
      storedData.timestamp + REQUEST_DELAY_TIME,
      storedData.timestamp + REQUEST_VALIDITY_TIME
    );

    _finishRecovery(hashedOriginDomain);
    return true;
  }

  /// @inheritdoc IModuleValidator
  function validateSignature(bytes32, bytes calldata) external pure returns (bool) {
    return false;
  }

  /// @inheritdoc IERC165
  function supportsInterface(bytes4 interfaceId) external pure override returns (bool) {
    return
      interfaceId == type(IERC165).interfaceId ||
      interfaceId == type(IModuleValidator).interfaceId ||
      interfaceId == type(IModule).interfaceId;
  }

  /// @notice Returns all guardians for an account
  /// @param hashedOriginDomain Hash of origin domain
  /// @param addr Address of account to get guardians for
  /// @return Array of guardians for the account
  function guardiansFor(bytes32 hashedOriginDomain, address addr) external view returns (Guardian[] memory) {
    address[] memory guardians = accountGuardians[hashedOriginDomain][addr].values();
    Guardian[] memory result = new Guardian[](guardians.length);
    for (uint256 i = 0; i < guardians.length; ++i) {
      result[i] = accountGuardianData[hashedOriginDomain][addr][guardians[i]];
    }
    return result;
  }

  /// @notice Returns all accounts guarded by a guardian
  /// @param hashedOriginDomain Hash of origin domain
  /// @param guardian Address of guardian to get guarded accounts for
  /// @return Array of accounts guarded by the guardian
  function guardianOf(bytes32 hashedOriginDomain, address guardian) external view returns (address[] memory) {
    return guardedAccounts[hashedOriginDomain][guardian].values();
  }

  /// @notice Returns the pending recovery data for an account and origin domain
  /// @param hashedOriginDomain Hash of the origin domain
  /// @param account Address of the account
  /// @return The full RecoveryRequest struct containing hashedCredentialId, rawPublicKey, and timestamp
  function getPendingRecoveryData(
    bytes32 hashedOriginDomain,
    address account
  ) external view returns (RecoveryRequest memory) {
    return pendingRecoveryData[hashedOriginDomain][account];
  }
}<|MERGE_RESOLUTION|>--- conflicted
+++ resolved
@@ -12,10 +12,6 @@
 import { IValidatorManager } from "../interfaces/IValidatorManager.sol";
 import { TimestampAsserterLocator } from "../helpers/TimestampAsserterLocator.sol";
 import { Utils } from "../helpers/Utils.sol";
-<<<<<<< HEAD
-import { BatchCaller, Call } from "../batch/BatchCaller.sol";
-=======
->>>>>>> e9de72be
 
 /// @title GuardianRecoveryValidator
 /// @author Matter Labs
@@ -299,14 +295,10 @@
     //   3. Allows anyone to call this method, as the recovery was already verified in `initRecovery`
     //   4. Verifies that the required timelock period has passed since `initRecovery` was called
     //   5. If all the above are true, the recovery is finished
-<<<<<<< HEAD
     if (transaction.data.length < 4) {
       revert NonFunctionCallTransaction();
     }
 
-=======
-    require(transaction.data.length >= 4, "Only function calls are supported");
->>>>>>> e9de72be
     // Verify the transaction is a call to WebAuthValidator contract
     address target = Utils.safeCastToAddress(transaction.to);
     if (target != address(webAuthValidator)) {
