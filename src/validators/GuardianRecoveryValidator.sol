--- conflicted
+++ resolved
@@ -270,26 +270,6 @@
     _discardRecovery(hashedOriginDomain);
   }
 
-<<<<<<< HEAD
-=======
-  /// @notice This method allows to finish currently pending recovery
-  /// @param hashedOriginDomain Hash of origin domain
-  function _finishRecovery(bytes32 hashedOriginDomain) private {
-    emit RecoveryFinished(
-      msg.sender,
-      hashedOriginDomain,
-      pendingRecoveryData[hashedOriginDomain][msg.sender].hashedCredentialId
-    );
-    _discardRecovery(hashedOriginDomain);
-  }
-
-  /// @notice This method allows to discard currently pending recovery
-  /// @param hashedOriginDomain Hash of origin domain
-  function _discardRecovery(bytes32 hashedOriginDomain) private {
-    delete pendingRecoveryData[hashedOriginDomain][msg.sender];
-  }
-
->>>>>>> 468b482b
   /// @inheritdoc IModuleValidator
   function validateTransaction(bytes32, Transaction calldata transaction) external returns (bool) {
     // Finishing Recovery Process. If the user has a recovery in progress then:
