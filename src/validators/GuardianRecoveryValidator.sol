// SPDX-License-Identifier: MIT
pragma solidity ^0.8.24;

import { Transaction } from "@matterlabs/zksync-contracts/l2/system-contracts/libraries/TransactionHelper.sol";
import { IERC165 } from "@openzeppelin/contracts/utils/introspection/IERC165.sol";
import { Initializable } from "@openzeppelin/contracts-upgradeable/proxy/utils/Initializable.sol";
import { EnumerableSetUpgradeable } from "@openzeppelin/contracts-upgradeable/utils/structs/EnumerableSetUpgradeable.sol";
import { WebAuthValidator } from "./WebAuthValidator.sol";
import { IGuardianRecoveryValidator } from "../interfaces/IGuardianRecoveryValidator.sol";
import { IModuleValidator } from "../interfaces/IModuleValidator.sol";
import { IModule } from "../interfaces/IModule.sol";
import { IValidatorManager } from "../interfaces/IValidatorManager.sol";
import { TimestampAsserterLocator } from "../helpers/TimestampAsserterLocator.sol";

/// @title GuardianRecoveryValidator
/// @author Matter Labs
/// @custom:security-contact security@matterlabs.dev
/// @dev This contract allows account recovery using trusted guardians.
contract GuardianRecoveryValidator is Initializable, IGuardianRecoveryValidator {
  using EnumerableSetUpgradeable for EnumerableSetUpgradeable.AddressSet;

  struct Guardian {
    address addr;
    bool isReady;
    uint64 addedAt;
  }

  struct RecoveryRequest {
    bytes32 hashedCredentialId;
    bytes32[2] rawPublicKey;
    uint64 timestamp;
  }

  error GuardianCannotBeSelf();
  error GuardianNotFound(address guardian);
  error GuardianNotProposed(address guardian);
  error AccountAlreadyGuardedByGuardian(address account, address guardian);
  error AccountNotGuardedByAddress(address account, address guardian);
<<<<<<< HEAD
  error AccountRecoveryInProgress();
  error PasskeyNotMatched();
  error CooldownPeriodNotPassed();
  error ExpiredRequest();
=======

  /// @notice Error thrown when the WebAuthValidator is not enabled for the account
  error WebAuthValidatorNotEnabled();

  /// @notice Error thrown when an invalid guardian address is provided
  error InvalidGuardianAddress();

  /// @notice Error thrown when an invalid web auth validator address is provided
  error InvalidWebAuthValidatorAddress();

  /// @notice Error thrown when an invalid account to guard address is provided
  error InvalidAccountToGuardAddress();

  /// @notice Error thrown when an invalid account to recover address is provided
  error InvalidAccountToRecoverAddress();
>>>>>>> b49f8787

  event RecoveryInitiated(
    address indexed account,
    bytes32 indexed hashedOriginDomain,
    bytes32 indexed hashedCredentialId,
    address guardian
  );
  event RecoveryFinished(
    address indexed account,
    bytes32 indexed hashedOriginDomain,
    bytes32 indexed hashedCredentialId
  );
  event RecoveryDiscarded(
    address indexed account,
    bytes32 indexed hashedOriginDomain,
    bytes32 indexed hashedCredentialId
  );
  event GuardianProposed(address indexed account, bytes32 indexed hashedOriginDomain, address indexed guardian);
  event GuardianAdded(address indexed account, bytes32 indexed hashedOriginDomain, address indexed guardian);
  event GuardianRemoved(address indexed account, bytes32 indexed hashedOriginDomain, address indexed guardian);

  uint256 public constant REQUEST_VALIDITY_TIME = 72 * 60 * 60; // 72 hours
  uint256 public constant REQUEST_DELAY_TIME = 24 * 60 * 60; // 24 hours

  bytes30 private _gap; // Gap to claim 30 bytes remaining in slot 0 after fields layout of Initializable contract
  WebAuthValidator public webAuthValidator; // Enforced slot 1 in order to be able to access it during validateTransaction step
  mapping(bytes32 hashedOriginDomain => mapping(address account => EnumerableSetUpgradeable.AddressSet))
    private accountGuardians;
  mapping(bytes32 hashedOriginDomain => mapping(address guardian => EnumerableSetUpgradeable.AddressSet))
    private guardedAccounts;
  mapping(bytes32 hashedOriginDomain => mapping(address account => RecoveryRequest)) private pendingRecoveryData;
  mapping(bytes32 hashedOriginDomain => mapping(address account => mapping(address guardian => Guardian)))
    public accountGuardianData;

  constructor() {
    _disableInitializers();
  }

  function initialize(WebAuthValidator _webAuthValidator) external initializer {
    if (address(_webAuthValidator) == address(0)) revert InvalidWebAuthValidatorAddress();
    webAuthValidator = _webAuthValidator;
  }

  /// @notice Validator initiator for given sso account.
  /// @dev This module does not support initialization on creation,
  /// but ensures that the WebAuthValidator is enabled for calling SsoAccount.
  function onInstall(bytes calldata) external {
    if (!IValidatorManager(msg.sender).isModuleValidator(address(webAuthValidator))) {
      revert WebAuthValidatorNotEnabled();
    }
  }

  /// @notice Removes all past guardians when this module is disabled in a account
  function onUninstall(bytes calldata data) external {
    bytes32[] memory hashedOriginDomains = abi.decode(data, (bytes32[]));
    for (uint256 j = 0; j < hashedOriginDomains.length; ++j) {
      bytes32 hashedOriginDomain = hashedOriginDomains[j];
      address[] memory guardians = accountGuardians[hashedOriginDomain][msg.sender].values();
      for (uint256 i = 0; i < guardians.length; ++i) {
        address guardian = guardians[i];

        EnumerableSetUpgradeable.AddressSet storage accounts = guardedAccounts[hashedOriginDomain][guardian];
        bool guardedAccountsRemovalSuccessful = accounts.remove(msg.sender);

        if (!guardedAccountsRemovalSuccessful) {
          revert AccountNotGuardedByAddress(msg.sender, guardian);
        }
        delete accountGuardianData[hashedOriginDomain][msg.sender][guardian];

        bool removalSuccessful = accountGuardians[hashedOriginDomain][msg.sender].remove(guardian);

        if (!removalSuccessful) {
          revert GuardianNotFound(guardian);
        }

        emit GuardianRemoved(msg.sender, hashedOriginDomain, guardian);
      }

      // Remove pending recovery data if exist
      if (pendingRecoveryData[hashedOriginDomain][msg.sender].timestamp != 0) {
        discardRecovery(hashedOriginDomain);
      }
    }
  }

  /// @notice The `proposeGuardian` method handles the initial registration of guardians by:
  ///   1. Taking an external account address and store it as pending guardian
  ///   2. Enable `addGuardian` to confirm this account
  /// @param hashedOriginDomain Hash of origin domain
  /// @param newGuardian New Guardian's address
  function proposeGuardian(bytes32 hashedOriginDomain, address newGuardian) external {
    if (msg.sender == newGuardian) revert GuardianCannotBeSelf();
    if (newGuardian == address(0)) revert InvalidGuardianAddress();

    bool additionSuccessful = accountGuardians[hashedOriginDomain][msg.sender].add(newGuardian);

    if (!additionSuccessful) {
      return;
    }

    accountGuardianData[hashedOriginDomain][msg.sender][newGuardian] = Guardian(
      newGuardian,
      false,
      uint64(block.timestamp)
    );
    emit GuardianProposed(msg.sender, hashedOriginDomain, newGuardian);
  }

  /// @notice This method handles the removal of guardians by:
  ///   1. Accepting an address as input
  ///   2. Removing the account from the list of guardians
  /// @param hashedOriginDomain Hash of origin domain
  /// @param guardianToRemove Guardian's address to remove
  function removeGuardian(bytes32 hashedOriginDomain, address guardianToRemove) external {
    if (guardianToRemove == address(0)) revert InvalidGuardianAddress();

    bool removalSuccessful = accountGuardians[hashedOriginDomain][msg.sender].remove(guardianToRemove);
    if (!removalSuccessful) {
      revert GuardianNotFound(guardianToRemove);
    }

    bool wasActiveGuardian = accountGuardianData[hashedOriginDomain][msg.sender][guardianToRemove].isReady;
    delete accountGuardianData[hashedOriginDomain][msg.sender][guardianToRemove];

    if (wasActiveGuardian) {
      EnumerableSetUpgradeable.AddressSet storage accounts = guardedAccounts[hashedOriginDomain][guardianToRemove];
      bool accountsRemovalSuccessful = accounts.remove(msg.sender);

      if (!accountsRemovalSuccessful) {
        revert AccountNotGuardedByAddress(msg.sender, guardianToRemove);
      }
    }
    emit GuardianRemoved(msg.sender, hashedOriginDomain, guardianToRemove);
    return;
  }

  /// @notice This method allows to accept being a guardian of given account
  /// @param hashedOriginDomain Hash of origin domain
  /// @param accountToGuard Address of account which msg.sender is becoming guardian of
  /// @return Flag indicating whether guardian was already valid or not
  function addGuardian(bytes32 hashedOriginDomain, address accountToGuard) external returns (bool) {
    if (accountToGuard == address(0)) revert InvalidAccountToGuardAddress();

    bool guardianProposed = accountGuardians[hashedOriginDomain][accountToGuard].contains(msg.sender);
    if (!guardianProposed) {
      revert GuardianNotProposed(msg.sender);
    }

    // We return true if the guardian was not confirmed before.
    if (accountGuardianData[hashedOriginDomain][accountToGuard][msg.sender].isReady) return false;

    accountGuardianData[hashedOriginDomain][accountToGuard][msg.sender].isReady = true;
    bool addSuccessful = guardedAccounts[hashedOriginDomain][msg.sender].add(accountToGuard);

    if (!addSuccessful) {
      revert AccountAlreadyGuardedByGuardian(accountToGuard, msg.sender);
    }

    emit GuardianAdded(accountToGuard, hashedOriginDomain, msg.sender);
    return true;
  }

  /// @notice This modifier allows execution only by active guardian of account
  /// @param hashedOriginDomain Hash of origin domain
  /// @param account Address of account for which we verify guardian existence
  modifier onlyGuardianOf(bytes32 hashedOriginDomain, address account) {
    bool isGuardian = accountGuardians[hashedOriginDomain][account].contains(msg.sender) &&
      accountGuardianData[hashedOriginDomain][account][msg.sender].isReady;

    if (!isGuardian) revert GuardianNotFound(msg.sender);
    // Continue execution if called by guardian
    _;
  }

  /// @notice This method initializes a recovery process for a given account
  /// @param accountToRecover Address of account for which given recovery is initiated
  /// @param hashedCredentialId Hashed credential ID of the new passkey
  /// @param rawPublicKey Raw public key of the new passkey
  /// @param hashedOriginDomain Hash of origin domain of the new passkey
  function initRecovery(
    address accountToRecover,
    bytes32 hashedCredentialId,
    bytes32[2] calldata rawPublicKey,
    bytes32 hashedOriginDomain
  ) external onlyGuardianOf(hashedOriginDomain, accountToRecover) {
<<<<<<< HEAD
    if (pendingRecoveryData[hashedOriginDomain][accountToRecover].timestamp + REQUEST_VALIDITY_TIME > block.timestamp) {
      revert AccountRecoveryInProgress();
    }
=======
    if (accountToRecover == address(0)) revert InvalidAccountToRecoverAddress();
>>>>>>> b49f8787

    pendingRecoveryData[hashedOriginDomain][accountToRecover] = RecoveryRequest(
      hashedCredentialId,
      rawPublicKey,
      uint64(block.timestamp)
    );

    emit RecoveryInitiated(accountToRecover, hashedOriginDomain, hashedCredentialId, msg.sender);
  }

  /// @notice This method allows to discard currently pending recovery
  /// @param hashedOriginDomain Hash of origin domain
  function discardRecovery(bytes32 hashedOriginDomain) public {
    emit RecoveryDiscarded(
      msg.sender,
      hashedOriginDomain,
      pendingRecoveryData[hashedOriginDomain][msg.sender].hashedCredentialId
    );
    _discardRecovery(hashedOriginDomain);
  }

  /// @notice This method allows to finish currently pending recovery
  /// @param hashedOriginDomain Hash of origin domain
  function _finishRecovery(bytes32 hashedOriginDomain) private {
    emit RecoveryFinished(
      msg.sender,
      hashedOriginDomain,
      pendingRecoveryData[hashedOriginDomain][msg.sender].hashedCredentialId
    );
    _discardRecovery(hashedOriginDomain);
  }

  /// @notice This method allows to discard currently pending recovery
  /// @param hashedOriginDomain Hash of origin domain
  function _discardRecovery(bytes32 hashedOriginDomain) private {
    delete pendingRecoveryData[hashedOriginDomain][msg.sender];
  }

  /// @inheritdoc IModuleValidator
  function validateTransaction(bytes32, Transaction calldata transaction) external returns (bool) {
    // Finishing Recovery Process. If the user has a recovery in progress then:
    //   1. The method will check if the transaction is attempting to modify passkeys
    //   2. Verify the new passkey matches the one stored in `initRecovery`
    //   3. Allows anyone to call this method, as the recovery was already verified in `initRecovery`
    //   4. Verifies that the required timelock period has passed since `initRecovery` was called
    //   5. If all the above are true, the recovery is finished
    require(transaction.data.length >= 4, "Only function calls are supported");
    require(transaction.to <= type(uint160).max, "Overflow");
    // Verify the transaction is a call to WebAuthValidator contract
    address target = address(uint160(transaction.to));
    if (target != address(webAuthValidator)) {
      return false;
    }

    // Verify the transaction is a call to `addValidationKey`
    bytes4 selector = bytes4(transaction.data[:4]);
    if (selector != WebAuthValidator.addValidationKey.selector) {
      return false;
    }

    // Verify the current request matches pending one
    bytes calldata transactionData = transaction.data[4:];
    (bytes memory credentialId, bytes32[2] memory rawPublicKey, string memory originDomain) = abi.decode(
      transactionData,
      (bytes, bytes32[2], string)
    );

    bytes32 hashedOriginDomain = keccak256(abi.encodePacked(originDomain));
    RecoveryRequest storage storedData = pendingRecoveryData[hashedOriginDomain][msg.sender];

    bytes32 hashedCredentialIdFromTx = keccak256(credentialId);
    if (hashedCredentialIdFromTx != storedData.hashedCredentialId) {
      return false;
    }

    if (rawPublicKey[0] != storedData.rawPublicKey[0] || rawPublicKey[1] != storedData.rawPublicKey[1]) {
      return false;
    }
    // Verify request is in valid time range
    TimestampAsserterLocator.locate().assertTimestampInRange(
      storedData.timestamp + REQUEST_DELAY_TIME,
      storedData.timestamp + REQUEST_VALIDITY_TIME
    );

    _finishRecovery(hashedOriginDomain);
    return true;
  }

  /// @inheritdoc IModuleValidator
  function validateSignature(bytes32, bytes calldata) external pure returns (bool) {
    return false;
  }

  /// @inheritdoc IERC165
  function supportsInterface(bytes4 interfaceId) external pure override returns (bool) {
    return
      interfaceId == type(IERC165).interfaceId ||
      interfaceId == type(IModuleValidator).interfaceId ||
      interfaceId == type(IModule).interfaceId;
  }

  /// @notice Returns all guardians for an account
  /// @param hashedOriginDomain Hash of origin domain
  /// @param addr Address of account to get guardians for
  /// @return Array of guardians for the account
  function guardiansFor(bytes32 hashedOriginDomain, address addr) external view returns (Guardian[] memory) {
    address[] memory guardians = accountGuardians[hashedOriginDomain][addr].values();
    Guardian[] memory result = new Guardian[](guardians.length);
    for (uint256 i = 0; i < guardians.length; ++i) {
      result[i] = accountGuardianData[hashedOriginDomain][addr][guardians[i]];
    }
    return result;
  }

  /// @notice Returns all accounts guarded by a guardian
  /// @param hashedOriginDomain Hash of origin domain
  /// @param guardian Address of guardian to get guarded accounts for
  /// @return Array of accounts guarded by the guardian
  function guardianOf(bytes32 hashedOriginDomain, address guardian) external view returns (address[] memory) {
    return guardedAccounts[hashedOriginDomain][guardian].values();
  }

  /// @notice Returns the pending recovery data for an account and origin domain
  /// @param hashedOriginDomain Hash of the origin domain
  /// @param account Address of the account
  /// @return The full RecoveryRequest struct containing hashedCredentialId, rawPublicKey, and timestamp
  function getPendingRecoveryData(
    bytes32 hashedOriginDomain,
    address account
  ) external view returns (RecoveryRequest memory) {
    return pendingRecoveryData[hashedOriginDomain][account];
  }
}<|MERGE_RESOLUTION|>--- conflicted
+++ resolved
@@ -36,12 +36,9 @@
   error GuardianNotProposed(address guardian);
   error AccountAlreadyGuardedByGuardian(address account, address guardian);
   error AccountNotGuardedByAddress(address account, address guardian);
-<<<<<<< HEAD
+
+  /// @notice Error thrown when an account recovery is already in progress
   error AccountRecoveryInProgress();
-  error PasskeyNotMatched();
-  error CooldownPeriodNotPassed();
-  error ExpiredRequest();
-=======
 
   /// @notice Error thrown when the WebAuthValidator is not enabled for the account
   error WebAuthValidatorNotEnabled();
@@ -57,7 +54,6 @@
 
   /// @notice Error thrown when an invalid account to recover address is provided
   error InvalidAccountToRecoverAddress();
->>>>>>> b49f8787
 
   event RecoveryInitiated(
     address indexed account,
@@ -243,13 +239,11 @@
     bytes32[2] calldata rawPublicKey,
     bytes32 hashedOriginDomain
   ) external onlyGuardianOf(hashedOriginDomain, accountToRecover) {
-<<<<<<< HEAD
+    if (accountToRecover == address(0)) revert InvalidAccountToRecoverAddress();
+
     if (pendingRecoveryData[hashedOriginDomain][accountToRecover].timestamp + REQUEST_VALIDITY_TIME > block.timestamp) {
       revert AccountRecoveryInProgress();
     }
-=======
-    if (accountToRecover == address(0)) revert InvalidAccountToRecoverAddress();
->>>>>>> b49f8787
 
     pendingRecoveryData[hashedOriginDomain][accountToRecover] = RecoveryRequest(
       hashedCredentialId,
