--- conflicted
+++ resolved
@@ -22,121 +22,12 @@
 /// @dev This contract allows secure account recovery for an SSO account using OIDC (Open Id Connect) protocol.
 contract OidcRecoveryValidator is IOidcRecoveryValidator, Initializable {
   /// @notice The number of public inputs for the zk proof.
-<<<<<<< HEAD
   uint256 private constant PUB_SIGNALS_LENGTH = 20;
 
   /// @dev Size of a byte in bits. Used for byte shifting operations across the contract.
   uint256 private constant BITS_IN_A_BYTE = 8;
   uint256 private constant BYTES_IN_A_WORD = 32;
   uint256 private constant LAST_BYTE_MASK = uint256(0xff);
-=======
-  uint256 constant PUB_SIGNALS_LENGTH = 20;
-
-  /// @dev Size of a byte in bits. Used for byte shifting operations across the contract.
-  uint256 private constant BITS_IN_A_BYTE = 8;
-  uint256 private constant BYTES_IN_A_WORD = 32;
-  uint256 private constant LAST_BYTE_MASK = uint256(0xff);
-
-  /// @notice Emitted when an SSO account updates their associated OIDC account.
-  /// @param account The address of the SSO account that updated their OIDC data.
-  /// @param oidcDigest Digest generated from data that identifies the user. Calculated as: PoseidonHash(iss || aud || sub || salt).
-  /// @param iss The OIDC issuer.
-  /// @param isNew True if the OIDC key is new, false if it is an update.
-  event OidcAccountUpdated(address indexed account, bytes32 oidcDigest, string iss, bool isNew);
-
-  /// @notice Emitted when an OIDC account is deleted.
-  /// @param account The address of the SSO account that deleted the associated OIDC data.
-  /// @param oidcDigest The PoseidonHash(iss || aud || sub || salt) of the OIDC key.
-  event OidcAccountDeleted(address indexed account, bytes32 oidcDigest);
-
-  /// @notice Emitted when a recovery process is started for an account.
-  /// @param initiator The address that initiated the recovery process.
-  /// @param targetAccount The address of the account being recovered.
-  /// @param pendingPasskeyHash The hash of the pending passkey to be added.
-  event RecoveryStarted(address indexed initiator, address indexed targetAccount, bytes32 pendingPasskeyHash);
-
-  /// @notice Thrown when calling `validateSignature` since it is not implemented.
-  error ValidateSignatureNotImplemented();
-
-  /// @notice Thrown when no address is found for a given OIDC digest.
-  /// @param digest The OIDC digest.
-  error AddressNotFoundForDigest(bytes32 digest);
-
-  /// @notice Thrown when trying to add an OIDC account with an OIDC digest that is already registered in another account.
-  /// @param digest The OIDC digest.
-  error OidcDigestAlreadyRegisteredInAnotherAccount(bytes32 digest);
-
-  /// @notice Thrown when there is no OIDC data for a given address.
-  /// @param account The address.
-  error NoOidcDataForGivenAddress(address account);
-
-  /// @notice Thrown when the zk proof verification fails.
-  error ZkProofVerificationFailed();
-
-  /// @notice Thrown when the time limit has expired.
-  error TimeLimitExpired();
-
-  error WebAuthValidatorNotPresentInAccount(address account);
-
-  /// @notice Thrown when the key registry address is zero.
-  error KeyRegistryCannotBeZeroAddress();
-
-  /// @notice Thrown when the verifier address is zero.
-  error VerifierCannotBeZeroAddress();
-
-  /// @notice Thrown when the web auth validator address is zero.
-  error WebAuthValidatorCannotBeZeroAddress();
-
-  /// @notice Thrown when an OIDC digest is empty.
-  error EmptyOidcDigest();
-
-  /// @notice Thrown when an OIDC issuer is empty.
-  error EmptyOidcIssuer();
-
-  /// @notice The data for an OIDC account.
-  /// @param oidcDigest Digest that identifies an account. It's calculated as: PoseidonHash(iss || aud || sub || salt) of the OIDC key.
-  /// @param iss The OIDC issuer.
-  /// @param readyToRecover Indicating if recovery is active (true after `startRecovery` and false once recovery is completed).
-  /// @param pendingPasskeyHash The hash of the pending passkey.
-  /// @param recoverNonce The value is used to build the jwt nonce, and gets incremented each time a zk proof is successfully verified to prevent replay attacks.
-  /// @param addedOn The timestamp when the OIDC account was added.
-  struct OidcData {
-    bytes32 oidcDigest;
-    string iss;
-    bool readyToRecover;
-    bytes32 pendingPasskeyHash;
-    uint256 recoverNonce;
-    uint256 addedOn;
-  }
-
-  /// @notice Data needed to associate a new oidc account to an sso account.
-  /// @param oidcDigest The PoseidonHash(iss || aud || sub || salt) of the OIDC key.
-  /// @param iss The OIDC issuer. See https://openid.net/specs/openid-connect-core-1_0.html#IDToken
-  struct OidcCreationData {
-    bytes32 oidcDigest;
-    string iss;
-  }
-
-  /// @notice The data for a zk proof. pB is expected to be already in the order needed for the verifier.
-  struct ZkProof {
-    uint256[2] pA;
-    uint256[2][2] pB;
-    uint256[2] pC;
-  }
-
-  /// @notice The data for starting a recovery process.
-  /// @param zkProof The zk proof.
-  /// @param issHash The hash of the OIDC issuer.
-  /// @param kid The key id (kid) of the OIDC key.
-  /// @param pendingPasskeyHash The hash of the pending passkey to be added.
-  /// @param timeLimit If the recovery process is started after this moment it will fail.
-  struct StartRecoveryData {
-    ZkProof zkProof;
-    bytes32 kid;
-    bytes32 pendingPasskeyHash;
-    uint256 timeLimit;
-  }
->>>>>>> fd4b954f
 
   /// @notice The mapping of account addresses to their OIDC data.
   mapping(address account => OidcData oidcData) internal accountData;
@@ -249,43 +140,21 @@
     bytes32 senderHash = keccak256(abi.encode(msg.sender, oidcData.recoverNonce, data.timeLimit));
 
     // Fill public inputs
-<<<<<<< HEAD
-=======
-    uint256 index = 0;
->>>>>>> fd4b954f
     uint256[PUB_SIGNALS_LENGTH] memory publicInputs;
 
     // First CIRCOM_BIGINT_CHUNKS elements are the oidc provider public key.
     for (uint256 i = 0; i < key.n.length; ++i) {
-<<<<<<< HEAD
       publicInputs[i] = key.n[i];
-=======
-      publicInputs[index] = uint256(key.n[i]);
-      ++index;
->>>>>>> fd4b954f
     }
     uint256 pubSignalsIndex = key.n.length;
 
     // Then the digest
-<<<<<<< HEAD
     publicInputs[pubSignalsIndex] = uint256(oidcData.oidcDigest);
 
     // Lastly the sender hash split into two 31-byte chunks (fields)
     // Reverse ensures correct little-endian representation
     publicInputs[pubSignalsIndex + 1] = _reverse(uint256(senderHash) >> BITS_IN_A_BYTE) >> BITS_IN_A_BYTE;
     publicInputs[pubSignalsIndex + 2] = uint256(senderHash) & LAST_BYTE_MASK;
-=======
-    publicInputs[index] = uint256(oidcData.oidcDigest);
-    ++index;
-
-    // Lastly the sender hash split into two 31-byte chunks (fields)
-    // Reverse ensures correct little-endian representation
-    publicInputs[index] = _reverse(uint256(senderHash) >> BITS_IN_A_BYTE) >> BITS_IN_A_BYTE;
-    ++index;
-
-    // Here we shift left and right to discard
-    publicInputs[index] = uint256(senderHash) & LAST_BYTE_MASK;
->>>>>>> fd4b954f
 
     if (!verifier.verifyProof(data.zkProof.pA, data.zkProof.pB, data.zkProof.pC, publicInputs)) {
       revert ZkProofVerificationFailed();
@@ -383,7 +252,6 @@
   /// @notice Reverses the byte order of a given uint256.
   /// @dev Algorithm taken from https://graphics.stanford.edu/%7Eseander/bithacks.html#ReverseParallel
   /// @param input The uint256 to reverse.
-<<<<<<< HEAD
   /// @return v The reversed uint256.
   function _reverse(uint256 input) internal pure returns (uint256 v) {
     v = input;
@@ -410,25 +278,5 @@
 
     // swap 16-byte long pairs
     v = (v >> 128) | (v << 128);
-=======
-  /// @return uint256 The reversed version of the input.
-  function _reverse(uint256 input) private pure returns (uint256) {
-    uint256 res = 0;
-    // this number will be consumed byte by byte
-    uint256 shifted = input;
-
-    for (uint256 i = 0; i < BYTES_IN_A_WORD; ++i) {
-      // Take last byte
-      uint256 oneByte = (shifted & LAST_BYTE_MASK);
-      // Move byte to next empty position
-      oneByte = oneByte << ((BYTES_IN_A_WORD - i - 1) * BITS_IN_A_BYTE);
-      // Accumulate result
-      res = res + oneByte;
-      // Advance to next byte;
-      shifted = shifted >> BITS_IN_A_BYTE;
-    }
-
-    return res;
->>>>>>> fd4b954f
   }
 }