--- conflicted
+++ resolved
@@ -194,16 +194,10 @@
   /// @param transaction The transaction to validate
   /// @return true if the transaction is valid
   /// @dev Session spec and period IDs must be provided as validator data
-<<<<<<< HEAD
-  function validateTransaction(bytes32 signedHash, Transaction calldata transaction) external virtual returns (bool) {
+  function validateTransaction(bytes32 signedHash, Transaction calldata transaction) public virtual returns (bool) {
     (bytes memory transactionSignature, address _validator, bytes memory validatorData) = SsoUtils.decodeSignature(
       transaction.signature
     );
-=======
-  function validateTransaction(bytes32 signedHash, Transaction calldata transaction) public virtual returns (bool) {
-    (bytes memory transactionSignature, address _validator, bytes memory validatorData) = SignatureDecoder
-      .decodeSignature(transaction.signature);
->>>>>>> f7c97720
     (SessionLib.SessionSpec memory spec, uint64[] memory periodIds) = abi.decode(
       validatorData, // this is passed by the signature builder
       (SessionLib.SessionSpec, uint64[])
