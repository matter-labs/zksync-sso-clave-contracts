// SPDX-License-Identifier: MIT
pragma solidity ^0.8.24;

import { EnumerableSet } from "@openzeppelin/contracts/utils/structs/EnumerableSet.sol";
import { IERC165 } from "@openzeppelin/contracts/utils/introspection/IERC165.sol";

import { IModule } from "../interfaces/IModule.sol";
import { IValidationHook } from "../interfaces/IHook.sol";
import { IModuleValidator } from "../interfaces/IModuleValidator.sol";

import { Transaction } from "@matterlabs/zksync-contracts/l2/system-contracts/libraries/TransactionHelper.sol";
import { ECDSA } from "@openzeppelin/contracts/utils/cryptography/ECDSA.sol";

import { IHookManager } from "../interfaces/IHookManager.sol";
import { IValidatorManager } from "../interfaces/IValidatorManager.sol";
import { SessionLib } from "../libraries/SessionLib.sol";

contract SessionKeyValidator is IValidationHook, IModuleValidator, IModule {
  using SessionLib for SessionLib.SessionStorage;
  using EnumerableSet for EnumerableSet.Bytes32Set;

  event SessionCreated(address indexed account, bytes32 indexed sessionHash, SessionLib.SessionSpec sessionSpec);
  event SessionRevoked(address indexed account, bytes32 indexed sessionHash);

  bytes4 constant EIP1271_SUCCESS_RETURN_VALUE = 0x1626ba7e;

  // account => number of open sessions
  // NOTE: expired sessions are still counted if not explicitly revoked
  mapping(address => uint256) private sessionCounter;
  // session hash => session state
  mapping(bytes32 => SessionLib.SessionStorage) private sessions;

  function sessionState(
    address account,
    SessionLib.SessionSpec calldata spec
  ) external view returns (SessionLib.SessionState memory) {
    return sessions[keccak256(abi.encode(spec))].getState(account, spec);
  }

  function sessionStatus(address account, bytes32 sessionHash) external view returns (SessionLib.Status) {
    return sessions[sessionHash].status[account];
  }

  function handleValidation(bytes32 signedHash, bytes memory signature) external view returns (bool) {
    // This only succeeds if the validationHook has previously succeeded for this hash.
    uint256 slot = uint256(signedHash);
    uint256 hookResult;
    assembly {
      hookResult := tload(slot)
    }
    require(hookResult == 1, "Can't call this function without calling validationHook");
    return true;
  }

  function addValidationKey(bytes memory sessionData) external returns (bool) {
    if (sessionData.length == 0) {
      return false;
    }
    SessionLib.SessionSpec memory sessionSpec = abi.decode(sessionData, (SessionLib.SessionSpec));
    createSession(sessionSpec);
    return true;
  }

  function createSession(SessionLib.SessionSpec memory sessionSpec) public {
    bytes32 sessionHash = keccak256(abi.encode(sessionSpec));
    require(_isInitialized(msg.sender), "Account not initialized");
    require(sessionSpec.signer != address(0), "Invalid signer");
    require(sessions[sessionHash].status[msg.sender] == SessionLib.Status.NotInitialized, "Session already exists");
    require(sessionSpec.feeLimit.limitType != SessionLib.LimitType.Unlimited, "Unlimited fee allowance is not safe");
    sessionCounter[msg.sender]++;
    sessions[sessionHash].status[msg.sender] = SessionLib.Status.Active;
    emit SessionCreated(msg.sender, sessionHash, sessionSpec);
  }

  function init(bytes calldata data) external {
    // to prevent recursion, since addHook also calls init
    if (!_isInitialized(msg.sender)) {
      IHookManager(msg.sender).addHook(abi.encodePacked(address(this)), true);
      IValidatorManager(msg.sender).addModuleValidator(address(this), data);
    }
  }

  function disable() external {
    if (_isInitialized(msg.sender)) {
      _uninstall();
      IValidatorManager(msg.sender).removeModuleValidator(address(this));
      IHookManager(msg.sender).removeHook(address(this), true);
    }
  }

  function _uninstall() internal {
    // Here we have to revoke all keys, so that if the module
    // is installed again later, there will be no active sessions from the past.
    // Problem: if there are too many keys, this will run out of gas.
    // Solution: before uninstalling, require that all keys are revoked manually.
    require(sessionCounter[msg.sender] == 0, "Revoke all keys first");
  }

  function supportsInterface(bytes4 interfaceId) external pure override returns (bool) {
    return
      interfaceId != 0xffffffff &&
      (interfaceId == type(IERC165).interfaceId ||
        interfaceId == type(IValidationHook).interfaceId ||
        interfaceId == type(IModuleValidator).interfaceId ||
        interfaceId == type(IModule).interfaceId);
  }

  // TODO: make the session owner able revoke its own key, in case it was leaked, to prevent further misuse?
  function revokeKey(bytes32 sessionHash) public {
    require(sessions[sessionHash].status[msg.sender] == SessionLib.Status.Active, "Nothing to revoke");
    sessions[sessionHash].status[msg.sender] = SessionLib.Status.Closed;
    sessionCounter[msg.sender]--;
    emit SessionRevoked(msg.sender, sessionHash);
  }

  function revokeKeys(bytes32[] calldata sessionHashes) external {
    for (uint256 i = 0; i < sessionHashes.length; i++) {
      revokeKey(sessionHashes[i]);
    }
  }

  /*
   * Check if the validator is registered for the smart account
   * @param smartAccount The smart account to check
   * @return true if validator is registered for the account, false otherwise
   */
  function isInitialized(address smartAccount) external view returns (bool) {
    return _isInitialized(smartAccount);
  }

  function _isInitialized(address smartAccount) internal view returns (bool) {
    return IHookManager(smartAccount).isHook(address(this));
    // && IValidatorManager(smartAccount).isModuleValidator(address(this));
  }

  function validationHook(bytes32 signedHash, Transaction calldata transaction, bytes calldata hookData) external {
    (bytes memory signature, address validator, ) = abi.decode(transaction.signature, (bytes, address, bytes[]));
    if (validator != address(this)) {
      // This transaction is not meant to be validated by this module
      return;
    }
    (SessionLib.SessionSpec memory spec, uint64[] memory periodIds) = abi.decode(
      hookData,
      (SessionLib.SessionSpec, uint64[])
    );
    (address recoveredAddress, ) = ECDSA.tryRecover(signedHash, signature);
    require(recoveredAddress == spec.signer, "Invalid signer");
    bytes32 sessionHash = keccak256(abi.encode(spec));
<<<<<<< HEAD
    sessions[sessionHash].validate(transaction, spec, periodIds);
=======
    sessions[sessionHash].validate(transaction, spec);

    // Set the validation result to 1 for this hash, so that isValidSignature succeeds
    uint256 slot = uint256(signedHash);
    assembly {
      tstore(slot, 1)
    }
>>>>>>> 7464e218
  }

  /**
   * The name of the module
   * @return name The name of the module
   */
  function name() external pure returns (string memory) {
    return "SessionKeyValidator";
  }

  /**
   * Currently in dev
   * @return version The version of the module
   */
  function version() external pure returns (string memory) {
    return "0.0.0";
  }
}<|MERGE_RESOLUTION|>--- conflicted
+++ resolved
@@ -146,17 +146,13 @@
     (address recoveredAddress, ) = ECDSA.tryRecover(signedHash, signature);
     require(recoveredAddress == spec.signer, "Invalid signer");
     bytes32 sessionHash = keccak256(abi.encode(spec));
-<<<<<<< HEAD
     sessions[sessionHash].validate(transaction, spec, periodIds);
-=======
-    sessions[sessionHash].validate(transaction, spec);
 
     // Set the validation result to 1 for this hash, so that isValidSignature succeeds
     uint256 slot = uint256(signedHash);
     assembly {
       tstore(slot, 1)
     }
->>>>>>> 7464e218
   }
 
   /**
