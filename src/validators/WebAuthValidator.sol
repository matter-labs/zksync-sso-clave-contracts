--- conflicted
+++ resolved
@@ -113,21 +113,12 @@
       return false;
     }
 
-<<<<<<< HEAD
     publicKeyByDomainByIdByAddress[originDomain][credentialId][msg.sender] = rawPublicKey;
     accountAddressByDomainById[originDomain][credentialId] = msg.sender;
-=======
-    // we're returning true if this was a new key, false for update
-    bool keyIsNew = uint256(initialLowerHalf) == 0 && uint256(initialUpperHalf) == 0;
->>>>>>> 526decb2
 
     emit PasskeyCreated(msg.sender, originDomain, credentialId);
 
-<<<<<<< HEAD
     return true;
-=======
-    return keyIsNew;
->>>>>>> 526decb2
   }
 
   /// @notice Validates a WebAuthn signature
