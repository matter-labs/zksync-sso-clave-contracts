// SPDX-License-Identifier: GPL-3.0
pragma solidity ^0.8.24;

import { Transaction } from "@matterlabs/zksync-contracts/l2/system-contracts/libraries/TransactionHelper.sol";
import { IERC165 } from "@openzeppelin/contracts/utils/introspection/IERC165.sol";

import { IModuleValidator } from "../interfaces/IModuleValidator.sol";
import { VerifierCaller } from "../helpers/VerifierCaller.sol";
import { JsmnSolLib } from "../libraries/JsmnSolLib.sol";
import { Strings } from "@openzeppelin/contracts/utils/Strings.sol";
import { Base64 } from "solady/src/utils/Base64.sol";

/// @title AAFactory
/// @author Matter Labs
/// @custom:security-contact security@matterlabs.dev
/// @dev This contract allows secure user authentication using WebAuthn public keys.
contract WebAuthValidator is VerifierCaller, IModuleValidator {
<<<<<<< HEAD
  address constant P256_VERIFIER = address(0x100);
  bytes1 constant AUTH_DATA_MASK = 0x05;
  bytes32 constant LOW_S_MAX = 0x7fffffff800000007fffffffffffffffde737d56d38bcf4279dce5617e3192a8;
  bytes32 constant HIGH_R_MAX = 0xffffffff00000000ffffffffffffffffbce6faada7179e84f3b9cac2fc632551;
=======
  address private constant P256_VERIFIER = address(0x100);
  bytes1 private constant AUTH_DATA_MASK = 0x05;
  bytes32 private constant lowSmax = 0x7fffffff800000007fffffffffffffffde737d56d38bcf4279dce5617e3192a8;
>>>>>>> 0ed934d8

  // The layout is weird due to EIP-7562 storage read restrictions for validation phase.
  mapping(string originDomain => mapping(address accountAddress => bytes32)) public lowerKeyHalf;
  mapping(string originDomain => mapping(address accountAddress => bytes32)) public upperKeyHalf;

  function init(bytes calldata key) external {
    require(_addValidationKey(key), "failed to init");
  }

  function addValidationKey(bytes memory key) external returns (bool) {
    return _addValidationKey(key);
  }

  // There's no mapping from account address to domains,
  // so there's no way to just delete all the keys
  // We can only disconnect the module from the account,
  // re-linking it will allow any previous keys
  function disable() external pure {
    revert("Cannot disable module without removing it from account");
  }

  function _addValidationKey(bytes memory key) internal returns (bool) {
    (bytes32[2] memory key32, string memory originDomain) = abi.decode(key, (bytes32[2], string));
    bytes32 initialLowerHalf = lowerKeyHalf[originDomain][msg.sender];
    bytes32 initialUpperHalf = upperKeyHalf[originDomain][msg.sender];

    // we might want to support multiple passkeys per domain
    lowerKeyHalf[originDomain][msg.sender] = key32[0];
    upperKeyHalf[originDomain][msg.sender] = key32[1];

    // we're returning true if this was a new key, false for update
    return initialLowerHalf == 0 && initialUpperHalf == 0;
  }

  function validateSignature(bytes32 signedHash, bytes memory signature) external view returns (bool) {
    return webAuthVerify(signedHash, signature);
  }

  function validateTransaction(
    bytes32 signedHash,
    bytes memory signature,
    Transaction calldata
  ) external view returns (bool) {
    return webAuthVerify(signedHash, signature);
  }

  function webAuthVerify(bytes32 transactionHash, bytes memory fatSignature) internal view returns (bool) {
    (bytes memory authenticatorData, string memory clientDataJSON, bytes32[2] memory rs) = _decodeFatSignature(
      fatSignature
    );

    if (rs[0] <= 0 || rs[0] > HIGH_R_MAX || rs[1] <= 0 || rs[1] > LOW_S_MAX) {
      return false;
    }

    // check if the flags are set
    if (authenticatorData[32] & AUTH_DATA_MASK != AUTH_DATA_MASK) {
      return false;
    }

    // parse out the important fields (type, challenge, and origin): https://goo.gl/yabPex
    (uint256 returnValue, JsmnSolLib.Token[] memory tokens, uint256 actualNum) = JsmnSolLib.parse(clientDataJSON, 20);
    if (returnValue != 0 || actualNum < 3) {
      return false;
    }

    bytes32[2] memory pubKey;

    // look for fields by name, then compare to expected values
    bool validChallenge = false;
    bool validType = false;
    bool validOrigin = false;
    bool validCrossOrigin = true;
    for (uint256 index = 1; index < actualNum; index++) {
      JsmnSolLib.Token memory t = tokens[index];
      if (t.jsmnType == JsmnSolLib.JsmnType.STRING) {
        string memory keyOrValue = JsmnSolLib.getBytes(clientDataJSON, t.start, t.end);
        if (Strings.equal(keyOrValue, "challenge")) {
          JsmnSolLib.Token memory nextT = tokens[index + 1];
          string memory challengeValue = JsmnSolLib.getBytes(clientDataJSON, nextT.start, nextT.end);
          // this should only be set once, otherwise this is an error
          if (validChallenge) {
            return false;
          }
          // this is the key part to ensure the signature is for the provided transaction
          bytes memory challengeDataArray = Base64.decode(challengeValue);
          if (challengeDataArray.length != 32) {
            // wrong hash size
            return false;
          }
          bytes32 challengeData = abi.decode(challengeDataArray, (bytes32));

          validChallenge = challengeData == transactionHash;
          if (!validChallenge) {
            return false;
          }
        } else if (Strings.equal(keyOrValue, "type")) {
          JsmnSolLib.Token memory nextT = tokens[index + 1];
          string memory typeValue = JsmnSolLib.getBytes(clientDataJSON, nextT.start, nextT.end);
          // this should only be set once, otherwise this is an error
          if (validType) {
            return false;
          }
          validType = Strings.equal("webauthn.get", typeValue);
          if (!validType) {
            return false;
          }
        } else if (Strings.equal(keyOrValue, "origin")) {
          JsmnSolLib.Token memory nextT = tokens[index + 1];
          string memory originValue = JsmnSolLib.getBytes(clientDataJSON, nextT.start, nextT.end);
          // this should only be set once, otherwise this is an error
          if (validOrigin) {
            return false;
          }
          pubKey[0] = lowerKeyHalf[originValue][msg.sender];
          pubKey[1] = upperKeyHalf[originValue][msg.sender];

          // This really only validates the origin is set
          validOrigin = pubKey[0] != 0 && pubKey[1] != 0;
          if (!validOrigin) {
            return false;
          }
        } else if (Strings.equal(keyOrValue, "crossOrigin")) {
          JsmnSolLib.Token memory nextT = tokens[index + 1];
          string memory crossOriginValue = JsmnSolLib.getBytes(clientDataJSON, nextT.start, nextT.end);
          // this should only be set once, otherwise this is an error
          if (!validCrossOrigin) {
            return false;
          }
          validCrossOrigin = Strings.equal("false", crossOriginValue);
          if (!validCrossOrigin) {
            return false;
          }
        }
      }
    }

    if (!validChallenge || !validType || !validOrigin || !validCrossOrigin) {
      return false;
    }

    bytes32 message = _createMessage(authenticatorData, bytes(clientDataJSON));
    return callVerifier(P256_VERIFIER, message, rs, pubKey);
  }

  function supportsInterface(bytes4 interfaceId) public pure override returns (bool) {
    return interfaceId == type(IERC165).interfaceId || interfaceId == type(IModuleValidator).interfaceId;
  }

  function _createMessage(
    bytes memory authenticatorData,
    bytes memory clientData
  ) private pure returns (bytes32 message) {
    bytes32 clientDataHash = sha256(clientData);
    message = sha256(bytes.concat(authenticatorData, clientDataHash));
  }

  function _decodeFatSignature(
    bytes memory fatSignature
  ) private pure returns (bytes memory authenticatorData, string memory clientDataSuffix, bytes32[2] memory rs) {
    (authenticatorData, clientDataSuffix, rs) = abi.decode(fatSignature, (bytes, string, bytes32[2]));
  }

  function rawVerify(
    bytes32 message,
    bytes32[2] calldata rs,
    bytes32[2] calldata pubKey
  ) external view returns (bool valid) {
    valid = callVerifier(P256_VERIFIER, message, rs, pubKey);
  }
}<|MERGE_RESOLUTION|>--- conflicted
+++ resolved
@@ -15,16 +15,10 @@
 /// @custom:security-contact security@matterlabs.dev
 /// @dev This contract allows secure user authentication using WebAuthn public keys.
 contract WebAuthValidator is VerifierCaller, IModuleValidator {
-<<<<<<< HEAD
-  address constant P256_VERIFIER = address(0x100);
-  bytes1 constant AUTH_DATA_MASK = 0x05;
-  bytes32 constant LOW_S_MAX = 0x7fffffff800000007fffffffffffffffde737d56d38bcf4279dce5617e3192a8;
-  bytes32 constant HIGH_R_MAX = 0xffffffff00000000ffffffffffffffffbce6faada7179e84f3b9cac2fc632551;
-=======
   address private constant P256_VERIFIER = address(0x100);
   bytes1 private constant AUTH_DATA_MASK = 0x05;
-  bytes32 private constant lowSmax = 0x7fffffff800000007fffffffffffffffde737d56d38bcf4279dce5617e3192a8;
->>>>>>> 0ed934d8
+  bytes32 private constant LOW_S_MAX = 0x7fffffff800000007fffffffffffffffde737d56d38bcf4279dce5617e3192a8;
+  bytes32 private constant HIGH_R_MAX = 0xffffffff00000000ffffffffffffffffbce6faada7179e84f3b9cac2fc632551;
 
   // The layout is weird due to EIP-7562 storage read restrictions for validation phase.
   mapping(string originDomain => mapping(address accountAddress => bytes32)) public lowerKeyHalf;
