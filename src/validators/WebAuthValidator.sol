--- conflicted
+++ resolved
@@ -91,15 +91,9 @@
   }
 
   function removeValidationKey(bytes memory credentialId, string memory domain) public {
-<<<<<<< HEAD
     address registered = registeredAddress[domain][credentialId];
     if (registered != msg.sender) {
       revert NOT_KEY_OWNER(registered);
-=======
-    address existingAddress = registeredAddress[domain][credentialId];
-    if (existingAddress != msg.sender) {
-      revert NOT_KEY_OWNER(existingAddress);
->>>>>>> 0a2b9c83
     }
     registeredAddress[domain][credentialId] = address(0);
     publicKeys[domain][credentialId][msg.sender] = [bytes32(0), bytes32(0)];
