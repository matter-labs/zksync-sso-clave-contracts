--- conflicted
+++ resolved
@@ -2,17 +2,17 @@
 import { concat, ethers, keccak256, parseEther, randomBytes } from "ethers";
 import { Wallet, ZeroAddress } from "ethers";
 import { it } from "mocha";
-import { toBytes } from "viem";
 import { SmartAccount, utils } from "zksync-ethers";
 
 import { SsoAccount__factory, Dummy__factory } from "../typechain-types";
 import { CallStruct } from "../typechain-types/src/batch/BatchCaller";
-<<<<<<< HEAD
 import { ContractFixtures, getProvider, create2, ethersStaticSalt } from "./utils";
-=======
-import { ContractFixtures, getProvider } from "./utils";
 import { ERC1271Caller } from "../typechain-types/src/test/ERC1271Caller";
->>>>>>> 86190239
+import * as hre from "hardhat";
+
+import { createWalletClient, http, type Hex, toBytes } from 'viem'
+import { privateKeyToAccount } from 'viem/accounts'
+import { erc7739Actions } from 'viem/experimental'
 
 describe("Basic tests", function () {
   const fixtures = new ContractFixtures();
@@ -220,7 +220,6 @@
     expect(await provider.getBalance(target2)).to.equal(value, "invalid final target-2 balance");
   });
 
-<<<<<<< HEAD
   it("should emit an event with revert data from multicall", async () => {
     const smartAccount = new SmartAccount({
       address: proxyAccountAddress,
@@ -277,8 +276,9 @@
       expect(event?.args.index).to.equal(0);
       expect(event?.args.revertData).to.contain(revertMessage.slice(2));
     });
-=======
-  it("should verify signature with EIP1271", async () => {
+  });
+
+  it("should verify signature with EIP1271 in an RPC call", async () => {
     const erc1271Caller = await fixtures.deployERC1271Caller();
     const testStruct: ERC1271Caller.TestStructStruct = {
       message: "test",
@@ -304,6 +304,44 @@
     const signature = fixtures.wallet.signingKey.sign(digest).serialized;
     const isValid = await erc1271Caller.validateStruct(testStruct, proxyAccountAddress, signature);
     expect(isValid).to.be.true;
->>>>>>> 86190239
+  });
+
+ it("should verify signature with EIP1271 using ERC7739", async () => {
+    const erc1271Caller = await fixtures.deployERC1271Caller();
+    const testStruct: ERC1271Caller.TestStructStruct = {
+      message: "test",
+      value: 42
+    };
+
+    const callerDomain = await erc1271Caller.eip712Domain();
+    const domain = {
+        name: callerDomain.name,
+        version: callerDomain.version,
+        chainId: Number(callerDomain.chainId),
+        verifyingContract: callerDomain.verifyingContract as Hex,
+    } as const;
+
+    const types = {
+      TestStruct: [
+        { name: "message", type: "string" },
+        { name: "value", type: "uint256" }
+      ]
+    };
+
+    const walletClient = createWalletClient({
+      account: privateKeyToAccount(fixtures.wallet.privateKey as Hex),
+      transport: http(hre.network.config["url"])
+    }).extend(erc7739Actions());
+
+    const signature = await walletClient.signTypedData({
+      domain,
+      types,
+      primaryType: 'TestStruct',
+      message: testStruct,
+      verifier: proxyAccountAddress as Hex,
+    });
+
+    const isValid = await erc1271Caller.validateStruct(testStruct, proxyAccountAddress, signature);
+    expect(isValid).to.be.true;
   });
 });