--- conflicted
+++ resolved
@@ -4,19 +4,11 @@
 import { it } from "mocha";
 import { toBytes } from "viem";
 import { SmartAccount, utils } from "zksync-ethers";
-import hre from "hardhat";
 
 import { SsoAccount__factory } from "../typechain-types";
 import { CallStruct } from "../typechain-types/src/batch/BatchCaller";
 import { ContractFixtures, getProvider } from "./utils";
 import { ERC1271Caller } from "../typechain-types/src/test/ERC1271Caller";
-<<<<<<< HEAD
-
-import { createWalletClient, http, type Hex } from 'viem'
-import { privateKeyToAccount } from 'viem/accounts'
-import { erc7739Actions } from 'viem/experimental'
-=======
->>>>>>> b3580c37
 
 describe("Basic tests", function () {
   const fixtures = new ContractFixtures();
@@ -83,8 +75,6 @@
 
     const account = SsoAccount__factory.connect(proxyAccountAddress, provider);
     assert(await account.isK1Owner(fixtures.wallet.address));
-<<<<<<< HEAD
-=======
 
     const emptyDeployTx = aaFactoryContract.deployProxySsoAccount(
       randomBytes(32),
@@ -145,7 +135,6 @@
       [],
     );
     await expect(emptyDeployTx).to.be.revertedWithCustomError(aaFactoryContract, "INVALID_ACCOUNT_KEYS");
->>>>>>> b3580c37
   });
 
   it("should execute a simple transfer of ETH", async () => {
@@ -165,11 +154,7 @@
     const aaTx = {
       ...await aaTxTemplate(),
       to: target,
-<<<<<<< HEAD
-      value,
-=======
       value
->>>>>>> b3580c37
     };
     aaTx.gasLimit = await provider.estimateGas(aaTx);
 
@@ -231,47 +216,12 @@
     expect(await provider.getBalance(target2)).to.equal(value, "invalid final target-2 balance");
   });
 
-<<<<<<< HEAD
-  it("should verify signature with EIP1271 using ERC7739", async () => {
-=======
   it("should verify signature with EIP1271", async () => {
->>>>>>> b3580c37
     const erc1271Caller = await fixtures.deployERC1271Caller();
     const testStruct: ERC1271Caller.TestStructStruct = {
       message: "test",
       value: 42
     };
-<<<<<<< HEAD
-
-    const callerDomain = await erc1271Caller.eip712Domain();
-    const domain = {
-        name: callerDomain.name,
-        version: callerDomain.version,
-        chainId: Number(callerDomain.chainId),
-        verifyingContract: callerDomain.verifyingContract as Hex,
-    } as const;
-
-    const types = {
-      TestStruct: [
-        { name: "message", type: "string" },
-        { name: "value", type: "uint256" }
-      ]
-    };
-
-    const walletClient = createWalletClient({
-      account: privateKeyToAccount(fixtures.wallet.privateKey as Hex),
-      transport: http(hre.network.config["url"])
-    }).extend(erc7739Actions());
-
-    const signature = await walletClient.signTypedData({
-      domain,
-      types,
-      primaryType: 'TestStruct',
-      message: testStruct,
-      verifier: proxyAccountAddress as Hex,
-    });
-
-=======
     const domain = await erc1271Caller.eip712Domain();
     const digest = ethers.TypedDataEncoder.hash(
       {
@@ -290,7 +240,6 @@
     );
 
     const signature = fixtures.wallet.signingKey.sign(digest).serialized;
->>>>>>> b3580c37
     const isValid = await erc1271Caller.validateStruct(testStruct, proxyAccountAddress, signature);
     expect(isValid).to.be.true;
   });
