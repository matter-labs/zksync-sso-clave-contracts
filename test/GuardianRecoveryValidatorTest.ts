import * as helpers from "@nomicfoundation/hardhat-network-helpers";
import { expect } from "chai";
import { randomBytes } from "crypto";
import { ethers, HDNodeWallet, keccak256 } from "ethers";
import { Address, parseEther, toHex } from "viem";
import { Provider, SmartAccount, utils, Wallet } from "zksync-ethers";

import { GuardianRecoveryValidator, GuardianRecoveryValidator__factory, SsoAccount, SsoAccount__factory, WebAuthValidator } from "../typechain-types";
import { encodeKeyFromBytes, generateES256R1Key, getRawPublicKeyFromCrpyto } from "./PasskeyModule";
import { cacheBeforeEach, ContractFixtures, getProvider } from "./utils";

describe("GuardianRecoveryValidator", function () {
  const fixtures = new ContractFixtures();
  const abiCoder = new ethers.AbiCoder();
  const provider = getProvider();
  const keyDomain = "origin-domain";
  let guardiansValidatorAddr: Address;
  let ssoAccountInstance: SsoAccount;
  let newGuardianConnectedSsoAccount: SmartAccount;
  let ownerConnectedSsoAccount: SmartAccount;
  let guardianWallet: Wallet;
  let ownerWallet: Wallet;
  let externalUserWallet: Wallet;
  let webauthn: WebAuthValidator;
  let guardianValidator: GuardianRecoveryValidator;
  let hashedOriginDomain: `0x${string}`;

  cacheBeforeEach(async () => {
    guardianWallet = new Wallet(Wallet.createRandom().privateKey, provider);
    ownerWallet = new Wallet(Wallet.createRandom().privateKey, provider);
    externalUserWallet = new Wallet(Wallet.createRandom().privateKey, provider);

    const accountId = `0x${Buffer.from(ethers.toUtf8Bytes("recovery-key-test-id" + randomBytes(32).toString())).toString("hex")}` as `0x${string}`;
    const generatedKey = await generatePassKey(accountId, keyDomain);
    hashedOriginDomain = generatedKey.hashedOriginDomain;

    guardianValidator = (await fixtures.getGuardianRecoveryValidator()).connect(ownerWallet);
    webauthn = (await fixtures.getWebAuthnVerifierContract());
    guardiansValidatorAddr = await guardianValidator.getAddress() as Address;
    const initialValidators = [
      ethers.AbiCoder.defaultAbiCoder().encode(["address", "bytes"], [await webauthn.getAddress(), generatedKey.generatedKey]),
      ethers.AbiCoder.defaultAbiCoder().encode(["address", "bytes"], [await guardianValidator.getAddress(), ethers.AbiCoder.defaultAbiCoder().encode(
        ["address[]"],
        [[]],
      )]),
    ];

    ssoAccountInstance = await deploySsoAccountWithValidators(initialValidators);
    await (await fixtures.wallet.sendTransaction({ value: parseEther("0.2"), to: guardianWallet.address })).wait();
    newGuardianConnectedSsoAccount = new SmartAccount({
      payloadSigner: async (hash) => {
        const data = abiCoder.encode(
          ["bytes", "address", "bytes"],
          [
            guardianWallet.signingKey.sign(hash).serialized,
            guardiansValidatorAddr,
            abiCoder.encode(
              [],
              [],
            ),
          ],
        );
        return data;
      },
      address: await ssoAccountInstance.getAddress(),
      secret: guardianWallet.privateKey,
    }, provider);
    ownerConnectedSsoAccount = new SmartAccount({
      address: await ssoAccountInstance.getAddress(),
      secret: ownerWallet.privateKey,
    }, provider);
  });

  const randomWallet = async (): Promise<[HDNodeWallet, GuardianRecoveryValidator]> => {
    const wallet = Wallet.createRandom(getProvider());
    const connected = GuardianRecoveryValidator__factory.connect(guardiansValidatorAddr, wallet);
    await fixtures.wallet.sendTransaction({ value: parseEther("0.2"), to: wallet.address });

    return [wallet, connected];
  };

  describe("proposeGuardian", () => {
    it("can propose a guardian", async function () {
      const [user1, user1ConnectedValidator] = await randomWallet();
      const [guardian] = await randomWallet();

      const tx = await user1ConnectedValidator.proposeGuardian(hashedOriginDomain, guardian.address);
      await tx.wait();

      const res = await user1ConnectedValidator.guardiansFor(hashedOriginDomain, user1.address);
      expect(res.length).to.equal(1);
      expect(res[0].addr).to.equal(guardian.address);
      expect(res[0].isReady).to.equal(false);
      expect(tx).to.emit(user1ConnectedValidator, "GuardianProposed");
    });

    it("Reverts if attempts to add zero address", async function () {
      const [user1, user1ConnectedValidator] = await randomWallet();

      await expect(user1ConnectedValidator.proposeGuardian(hashedOriginDomain, ethers.ZeroAddress))
        .to.be.revertedWithCustomError(user1ConnectedValidator, "InvalidGuardianAddress");
    });
  });

  describe("addGuardian", () => {
    function callAddGuardian(contract: GuardianRecoveryValidator, hashedOriginDomain: `0x${string}`, account: string): Promise<ethers.ContractTransactionResponse> {
      return contract.addGuardian(hashedOriginDomain, account);
    }

    it("fails when tries to confirm a guardian that was not proposed.", async function () {
      const [user1] = await randomWallet();
      // eslint-disable-next-line @typescript-eslint/no-unused-vars
      const [_, guardianConnection] = await randomWallet();

      await expect(callAddGuardian(guardianConnection, hashedOriginDomain, user1.address))
        .to.reverted;
    });

    it("fails when tries to confirm a guardian for zero address.", async function () {
      // eslint-disable-next-line @typescript-eslint/no-unused-vars
      const [_, guardianConnection] = await randomWallet();

      await expect(callAddGuardian(guardianConnection, hashedOriginDomain, ethers.ZeroAddress))
        .to.revertedWithCustomError(guardianConnection, "InvalidAccountToGuardAddress");
    });

    it("fails when tries to confirm a was proposed for a different account.", async function () {
      // eslint-disable-next-line @typescript-eslint/no-unused-vars
      const [_, user1Connection] = await randomWallet();
      const [user2] = await randomWallet();
      const [guardian, guardianConnection] = await randomWallet();

      const tx1 = await user1Connection.proposeGuardian(hashedOriginDomain, guardian.address);
      await tx1.wait();

      await expect(callAddGuardian(guardianConnection, hashedOriginDomain, user2.address))
        .to.reverted;
    });

    it("works to confirm a proposed account.", async function () {
      const [user1, user1Connected] = await randomWallet();
      const [guardian, guardianConnected] = await randomWallet();

      await user1Connected.proposeGuardian(hashedOriginDomain, guardian.address);

      const tx = await callAddGuardian(guardianConnected, hashedOriginDomain, user1.address);

      const res = await user1Connected.guardiansFor(hashedOriginDomain, user1.address);
      expect(res.length).to.equal(1);
      expect(res[0].addr).to.equal(guardian.address);
      expect(res[0].isReady).to.equal(true);
      expect(tx).to.emit(user1Connected, "GuardianAdded");
    });
  });

  describe("removeGuardian", () => {
    let guardian: ethers.Signer;
    let user1: ethers.Signer;

    cacheBeforeEach(async () => {
      const [guardianWallet, guardianConnected] = await randomWallet();
      guardian = guardianWallet;
      const [user1Wallet, user1Connected] = await randomWallet();
      user1 = user1Wallet;
      await user1Connected.proposeGuardian(hashedOriginDomain, guardian.getAddress());
      await guardianConnected.addGuardian(hashedOriginDomain, user1.getAddress());
    });

    const sut = async (guardianToRemove: string) => {
      return guardianValidator.connect(user1).removeGuardian(hashedOriginDomain, guardianToRemove);
    };

    it("fails when tries to remove non existing guardian.", async function () {
      const [randomGeneratedWallet] = await randomWallet();

      await expect(sut(await randomGeneratedWallet.getAddress()))
        .to.be.revertedWithCustomError(guardianValidator, "GuardianNotFound");
    });

    it("fails when tries to remove zero address guardian.", async function () {
      const [randomGeneratedWallet] = await randomWallet();

      await expect(sut(ethers.ZeroAddress))
        .to.be.revertedWithCustomError(guardianValidator, "InvalidGuardianAddress");
    });

    it("works to remove existing guardian.", async function () {
      const tx = await sut(await guardian.getAddress());

      expect(tx).to.emit(guardianValidator, "GuardianRemoved");
      const guardians = await guardianValidator.guardiansFor(hashedOriginDomain, user1.getAddress());
      expect(guardians.length).to.equal(0);
      const guardedAccounts = await guardianValidator.guardianOf(hashedOriginDomain, guardian.getAddress());
      expect(guardedAccounts.length).to.equal(0);
    });
  });

  describe("onInstall", () => {
    describe("When WebAuthValidator is not enabled for caller account", () => {
      let ssoAccountInstance: SsoAccount;
      let ssoAccount: SmartAccount;
      cacheBeforeEach(async () => {
        ssoAccountInstance = await deploySsoAccountWithValidators([]);
        ssoAccount = new SmartAccount({
          address: await ssoAccountInstance.getAddress(),
          secret: ownerWallet.privateKey,
        }, provider);
      });

      const sut = async () => {
        const txToSign = {
          ...(await aaTxTemplate(await ssoAccountInstance.getAddress(), provider)),
          type: 1,
          to: guardiansValidatorAddr,
          data: guardianValidator.interface.encodeFunctionData("onInstall", ["0x"]),
        };
        txToSign.gasLimit = await provider.estimateGas(txToSign);
        const txData = await ssoAccount.signTransaction(txToSign);
        const tx = await provider.broadcastTransaction(txData);
        return tx.wait();
      };

      it("Reverts with WebAuthValidatorNotEnabled error", async function () {
        await expect(sut()).to.be.revertedWithCustomError(guardianValidator, "WebAuthValidatorNotEnabled");
      });
    });
  });

  describe("onUninstall", () => {
    let user1: ethers.Signer;
    let guardian: ethers.Signer;
    let guardian2: ethers.Signer;
    cacheBeforeEach(async () => {
      const [guardianWallet, guardianConnected] = await randomWallet();
      const [guardian2Wallet] = await randomWallet();
      guardian = guardianWallet;
      guardian2 = guardian2Wallet;
      const [user1Wallet, user1Connected] = await randomWallet();
      user1 = user1Wallet;
<<<<<<< HEAD
      await user1Connected.proposeValidationKey(hashedOriginDomain, guardian.getAddress());
      await user1Connected.proposeValidationKey(hashedOriginDomain, guardian2.getAddress());
      await guardianConnected.addValidationKey(hashedOriginDomain, user1.getAddress());
      await user1Connected.proposeValidationKey(hashedOriginDomain, guardian2.getAddress());
=======
      await user1Connected.proposeGuardian(hashedOriginDomain, guardian.getAddress());
      await user1Connected.proposeGuardian(hashedOriginDomain, guardian2.getAddress());
      await guardianConnected.addGuardian(hashedOriginDomain, user1.getAddress());
      await guardian2Connected.addGuardian(hashedOriginDomain, user1.getAddress());
>>>>>>> d7fb8540
    });

    const sut = async () => {
      return guardianValidator.connect(user1).onUninstall(ethers.AbiCoder.defaultAbiCoder().encode(["bytes32[]"], [[hashedOriginDomain]]));
    };

    it("Removes existing guardians.", async function () {
      const tx = await sut();

      const res = await guardianValidator.guardiansFor(hashedOriginDomain, user1.getAddress());
      expect(res.length).to.equal(0);
      expect(tx).to.emit(guardianValidator, "GuardianRemoved");

      const guardian1GuardedAccounts = await guardianValidator.guardianOf(hashedOriginDomain, user1.getAddress());
      expect(guardian1GuardedAccounts.length).to.equal(0);
      const guardian2GuardedAccounts = await guardianValidator.guardianOf(hashedOriginDomain, user1.getAddress());
      expect(guardian2GuardedAccounts.length).to.equal(0);
    });

    describe("And there is a pending recovery", () => {
      cacheBeforeEach(async () => {
        const key = await generatePassKey("0x1234", keyDomain);
<<<<<<< HEAD
=======
        await helpers.time.increase(3 * 24 * 60 * 60 + 1 * 60 * 60); // Increase by > 72 hours
>>>>>>> d7fb8540
        await guardianValidator.connect(guardian).initRecovery(
          user1.getAddress(), ethers.keccak256(key.args[0]), key.args[1], hashedOriginDomain,
        );
      });
      it("Removes pending recovery data.", async function () {
        await sut();
        const res = await guardianValidator.getPendingRecoveryData(hashedOriginDomain, user1.getAddress());

        expect(res.hashedCredentialId).to.equal(ethers.zeroPadBytes("0x", 32));
        expect(res.rawPublicKey[0]).to.equal(ethers.zeroPadBytes("0x", 32));
        expect(res.rawPublicKey[1]).to.equal(ethers.zeroPadBytes("0x", 32));
        expect(res.timestamp).to.equal(0);
      });
    });
<<<<<<< HEAD
=======
  });

  describe("validateTransaction", () => {
    const sut = async (data: ethers.BytesLike) => {
      return guardianValidator.validateTransaction(ethers.zeroPadBytes("0x", 32), {
        data,
        to: ethers.ZeroAddress,
        value: 0n,
        txType: 113n,
        from: ethers.ZeroAddress,
        reserved: [0n, 0n, 0n, 0n],
        reservedDynamic: "0x",
        signature: "0x",
        gasLimit: 8_000_0000n,
        gasPerPubdataByteLimit: 50000n,
        maxFeePerGas: 0n,
        maxPriorityFeePerGas: 0n,
        paymaster: 0n,
        nonce: 0n,
        factoryDeps: [],
        paymasterInput: "0x",
      });
    };

    it("Should revert when passed non function call data.", async function () {
      await expect(sut("0x1234")).to.be.revertedWithCustomError(guardianValidator, "NonFunctionCallTransaction");
    });
>>>>>>> d7fb8540
  });

  describe("When attached to SsoAccount", () => {
    describe("When initiating new guardian addition operation", () => {
      it("it adds guardian as non ready one.", async function () {
        const [newGuardianWallet] = await randomWallet();
        const functionData = guardianValidator.interface.encodeFunctionData(
          "proposeGuardian",
          [hashedOriginDomain, newGuardianWallet.address],
        );
        const txToSign = {
          ...(await aaTxTemplate(await ssoAccountInstance.getAddress(), provider)),
          type: 1,
          to: guardiansValidatorAddr,
          data: functionData,
        };
        txToSign.gasLimit = await provider.estimateGas(txToSign);
        const txData = await ownerConnectedSsoAccount.signTransaction(txToSign);
        const tx = await provider.broadcastTransaction(txData);
        await tx.wait();

        const [newGuardian] = (await guardianValidator.guardiansFor(hashedOriginDomain, newGuardianConnectedSsoAccount.address)).slice(-1);
        expect(newGuardian.addr).to.eq(newGuardianWallet.address);
        expect(newGuardian.isReady).to.eq(false);
      });
    });
    describe("When approving existing guardian addition operation", () => {
      cacheBeforeEach(async () => {
        const functionData = guardianValidator.interface.encodeFunctionData(
          "proposeGuardian",
          [hashedOriginDomain, guardianWallet.address],
        );
        const txToSign = {
          ...(await aaTxTemplate(await ssoAccountInstance.getAddress(), provider)),
          to: guardiansValidatorAddr,
          data: functionData,
        };
        txToSign.gasLimit = await provider.estimateGas(txToSign);
        const txData = await ownerConnectedSsoAccount.signTransaction(txToSign);
        const tx = await provider.broadcastTransaction(txData);
        await tx.wait();
      });
      const sut = async () => {
        return guardianValidator.connect(guardianWallet)
          .addGuardian(hashedOriginDomain, newGuardianConnectedSsoAccount.address);
      };
      it("it makes guardian active one.", async function () {
        await sut();

        const [newGuardian] = (await guardianValidator.guardiansFor(hashedOriginDomain, newGuardianConnectedSsoAccount.address)).slice(-1);
        expect(newGuardian.addr).to.eq(guardianWallet.address);
        expect(newGuardian.isReady).to.eq(true);
      });
    });
    describe("When having active guardian", () => {
      cacheBeforeEach(async () => {
        const functionData = guardianValidator.interface.encodeFunctionData(
          "proposeGuardian",
          [hashedOriginDomain, guardianWallet.address],
        );
        const txToSign = {
          ...(await aaTxTemplate(await ssoAccountInstance.getAddress(), provider)),
          to: guardiansValidatorAddr,
          data: functionData,
        };
        txToSign.gasLimit = await provider.estimateGas(txToSign);
        const txData = await ownerConnectedSsoAccount.signTransaction(txToSign);
        const tx = await provider.broadcastTransaction(txData);
        await tx.wait();
        await guardianValidator.connect(guardianWallet).addGuardian(hashedOriginDomain, newGuardianConnectedSsoAccount.address);
      });

      describe("And initiating recovery process", () => {
        let newKey: Awaited<ReturnType<typeof generatePassKey>>;
        let refTimestamp: number;
        let accountId: `0x${string}`;

        cacheBeforeEach(async () => {
          accountId = `0x${Buffer.from(ethers.toUtf8Bytes(`id-${randomBytes(32).toString()}`)).toString("hex")}`;
          newKey = await generatePassKey(accountId, keyDomain);
          await helpers.time.increase(4 * 24 * 60 * 60); // This is to avoid the edge case where block.timestamp is around 0
          refTimestamp = (await provider.getBlock("latest")).timestamp;
        });
        const sut = async (signer: ethers.Signer = guardianWallet, key: Awaited<ReturnType<typeof generatePassKey>> = newKey) => {
          const tx = await guardianValidator.connect(signer).initRecovery(
            ssoAccountInstance.getAddress(), ethers.keccak256(accountId), key.args[1], key.hashedOriginDomain,
          );
          return tx;
        };
        const validatePendingRecovery = async (key: Awaited<ReturnType<typeof generatePassKey>> = newKey, timestamp: number = refTimestamp) => {
          const pendingRecoveryData = (await guardianValidator.getPendingRecoveryData(
            key.hashedOriginDomain,
            newGuardianConnectedSsoAccount.address,
          ));
          expect(pendingRecoveryData.rawPublicKey[0]).to.eq(toHex(key.args[1][0]));
          expect(pendingRecoveryData.rawPublicKey[1]).to.eq(toHex(key.args[1][1]));
          expect(Math.abs(Number(pendingRecoveryData.timestamp) - timestamp)).to.lt(10);
        }
        it("it creates new recovery process.", async function () {
          await sut();
          await validatePendingRecovery();
        });
        it("it prohibits non guardian from starting recovery process", async function () {
          await expect(sut(externalUserWallet)).to.be.reverted;
        });
        it("it reverts due to active recovery process", async () => {
          await sut();
          await validatePendingRecovery();
          await expect(sut()).to.be.revertedWithCustomError(guardianValidator, "AccountRecoveryInProgress");
          await helpers.time.increase(3 * 24 * 60 * 60 - 1 * 60 * 60); // Increase by < 72 hours
          await expect(sut()).to.be.revertedWithCustomError(guardianValidator, "AccountRecoveryInProgress");
        })
        it("it overwrites expired recovery process", async () => {
          await sut();
          await validatePendingRecovery();
          await helpers.time.increase(3 * 24 * 60 * 60 + 1 * 60 * 60); // Increase by > 72 hours
          const anotherKey = await generatePassKey(accountId, keyDomain);
          const anotherTimestamp = (await provider.getBlock("latest")).timestamp;
          await sut(guardianWallet, anotherKey);
          await validatePendingRecovery(anotherKey, anotherTimestamp);
        })
      });

      describe("And has active recovery process and trying to execute", () => {
        let newKeyArgs: Awaited<ReturnType<typeof generatePassKey>>["args"];
        let accountId: `0x${string}`;

        cacheBeforeEach(async () => {
          accountId = `0x${Buffer.from(ethers.toUtf8Bytes(`id-${randomBytes(32).toString()}`)).toString("hex")}`;
          const key = await generatePassKey(accountId, keyDomain);
          newKeyArgs = key.args;

          const hashDomain = key.hashedOriginDomain;
          const hashedAccountId = ethers.keccak256(newKeyArgs[0]);

          await helpers.time.increase(4 * 24 * 60 * 60); // This is to avoid the recovery process being active
          await guardianValidator.connect(guardianWallet)
            .initRecovery(newGuardianConnectedSsoAccount.address, hashedAccountId, newKeyArgs[1], hashDomain);
        });
        const sut = async (keyToAddArgs: Awaited<ReturnType<typeof generatePassKey>>["args"], ssoAccount: SmartAccount = newGuardianConnectedSsoAccount) => {
          const functionData = webauthn.interface.encodeFunctionData(
            "addValidationKey",
            [...keyToAddArgs],
          );
          const txToSign = {
            ...(await aaTxTemplate(await ssoAccountInstance.getAddress(), provider)),
            to: await webauthn.getAddress(),
            data: functionData,
          };
          txToSign.gasLimit = await provider.estimateGas(txToSign);
          return await ssoAccount.sendTransaction(txToSign);
        };
        describe("but not enough time has passed", () => {
          it("it should not accept transaction.", async function () {
            await helpers.time.increase(12 * 60 * 60);
            await expect(sut(newKeyArgs)).to.be.reverted;
          });
        });
        describe("but passing wrong new key", () => {
          it("it should revert.", async function () {
            const wrongKey = await generatePassKey(accountId, keyDomain);
            await helpers.time.increase(1 * 24 * 60 * 60 + 60);
            await expect(sut(wrongKey.args)).to.be.reverted;
          });
        });
        describe("and passing correct new key", () => {
          it("it should revert due to expired recovery process.", async function () {
            await helpers.time.increase(4 * 24 * 60 * 60);
            await expect(sut(newKeyArgs)).to.be.reverted;
          });
          it("it should clean up pending request if recovery process is active.", async function () {
            await helpers.time.increase(2 * 24 * 60 * 60);
            await sut(newKeyArgs);

            const pendingRecoveryData = (await guardianValidator.getPendingRecoveryData(
              hashedOriginDomain,
              newGuardianConnectedSsoAccount.address,
            ));
            expect(pendingRecoveryData.rawPublicKey[0]).to.eq("0x0000000000000000000000000000000000000000000000000000000000000000");
            expect(pendingRecoveryData.rawPublicKey[1]).to.eq("0x0000000000000000000000000000000000000000000000000000000000000000");
            expect(pendingRecoveryData.timestamp).to.eq(0);
          });
        });
      });
    });
  });

  async function deploySsoAccountWithValidators(initialValidators: string[]) {
    const randomSalt = randomBytes(32);
    const factory = await fixtures.getAaFactory();
    const tx = await factory.deployProxySsoAccount(
      randomSalt,
      initialValidators,
      [ownerWallet],
    );
    const receipt = await tx.wait();
    const accountCreatedLog = receipt?.logs.map((x) => {
      const parsedLog = factory.interface.parseLog(x);

      if (parsedLog?.signature === "AccountCreated(address,bytes32)") {
        return parsedLog;
      }
    }).filter((x) => !!x)[0];
    const createdAccountAddress = accountCreatedLog!.args[0]?.toLowerCase();
    await (await fixtures.wallet.sendTransaction({ value: parseEther("0.2"), to: createdAccountAddress })).wait(); ;

    return SsoAccount__factory.connect(createdAccountAddress, fixtures.wallet);
  }
});

export async function generatePassKey(accountId: `0x${string}`, keyDomain: string) {
  const hashedOriginDomain = keccak256(toHex(keyDomain)) as `0x${string}`;
  const generatedR1Key = await generateES256R1Key();
  const [generatedX, generatedY] = await getRawPublicKeyFromCrpyto(generatedR1Key);
  const generatedKey = encodeKeyFromBytes(accountId, [generatedX, generatedY], keyDomain);
  return {
    generatedKey,
    hashedOriginDomain,
    args: [accountId, [generatedX, generatedY], keyDomain] as [`0x${string}`, [Uint8Array<ArrayBuffer>, Uint8Array<ArrayBuffer>], string],
  };
}

async function aaTxTemplate(proxyAccountAddress: string, provider: Provider) {
  return {
    type: 113,
    from: proxyAccountAddress,
    data: "0x",
    value: 0,
    chainId: (await provider.getNetwork()).chainId,
    nonce: await provider.getTransactionCount(proxyAccountAddress),
    gasPrice: await provider.getGasPrice(),
    customData: {
      gasPerPubdata: utils.DEFAULT_GAS_PER_PUBDATA_LIMIT,
      customSignature: undefined,
    },
    gasLimit: 0n,
  };
}<|MERGE_RESOLUTION|>--- conflicted
+++ resolved
@@ -237,17 +237,10 @@
       guardian2 = guardian2Wallet;
       const [user1Wallet, user1Connected] = await randomWallet();
       user1 = user1Wallet;
-<<<<<<< HEAD
-      await user1Connected.proposeValidationKey(hashedOriginDomain, guardian.getAddress());
-      await user1Connected.proposeValidationKey(hashedOriginDomain, guardian2.getAddress());
-      await guardianConnected.addValidationKey(hashedOriginDomain, user1.getAddress());
-      await user1Connected.proposeValidationKey(hashedOriginDomain, guardian2.getAddress());
-=======
       await user1Connected.proposeGuardian(hashedOriginDomain, guardian.getAddress());
       await user1Connected.proposeGuardian(hashedOriginDomain, guardian2.getAddress());
       await guardianConnected.addGuardian(hashedOriginDomain, user1.getAddress());
       await guardian2Connected.addGuardian(hashedOriginDomain, user1.getAddress());
->>>>>>> d7fb8540
     });
 
     const sut = async () => {
@@ -270,10 +263,7 @@
     describe("And there is a pending recovery", () => {
       cacheBeforeEach(async () => {
         const key = await generatePassKey("0x1234", keyDomain);
-<<<<<<< HEAD
-=======
         await helpers.time.increase(3 * 24 * 60 * 60 + 1 * 60 * 60); // Increase by > 72 hours
->>>>>>> d7fb8540
         await guardianValidator.connect(guardian).initRecovery(
           user1.getAddress(), ethers.keccak256(key.args[0]), key.args[1], hashedOriginDomain,
         );
@@ -288,8 +278,6 @@
         expect(res.timestamp).to.equal(0);
       });
     });
-<<<<<<< HEAD
-=======
   });
 
   describe("validateTransaction", () => {
@@ -317,7 +305,6 @@
     it("Should revert when passed non function call data.", async function () {
       await expect(sut("0x1234")).to.be.revertedWithCustomError(guardianValidator, "NonFunctionCallTransaction");
     });
->>>>>>> d7fb8540
   });
 
   describe("When attached to SsoAccount", () => {
