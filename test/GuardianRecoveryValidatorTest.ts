--- conflicted
+++ resolved
@@ -104,11 +104,7 @@
 
   describe("addGuardian", () => {
     function callAddGuardian(contract: GuardianRecoveryValidator, hashedOriginDomain: `0x${string}`, account: string): Promise<ethers.ContractTransactionResponse> {
-<<<<<<< HEAD
-      return contract.addGuardian(hashedOriginDomain, account, { gasLimit: "80000000" });
-=======
       return contract.addGuardian(hashedOriginDomain, account);
->>>>>>> 560effb1
     }
 
     it("fails when tries to confirm a guardian that was not proposed.", async function () {
