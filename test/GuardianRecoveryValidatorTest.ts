import * as helpers from "@nomicfoundation/hardhat-network-helpers";
import { expect } from "chai";
import { randomBytes } from "crypto";
import { ethers, HDNodeWallet, keccak256 } from "ethers";
import { Address, parseEther, toHex } from "viem";
import { Provider, SmartAccount, utils, Wallet } from "zksync-ethers";

import { GuardianRecoveryValidator, GuardianRecoveryValidator__factory, SsoAccount, SsoAccount__factory, WebAuthValidator } from "../typechain-types";
import { encodeKeyFromBytes, generateES256R1Key, getRawPublicKeyFromCrpyto } from "./PasskeyModule";
import { cacheBeforeEach, ContractFixtures, getProvider } from "./utils";

describe("GuardianRecoveryValidator", function () {
  const fixtures = new ContractFixtures();
  const abiCoder = new ethers.AbiCoder();
  const provider = getProvider();
  const keyDomain = "origin-domain";
  let guardiansValidatorAddr: Address;
  let ssoAccountInstance: SsoAccount;
  let newGuardianConnectedSsoAccount: SmartAccount;
  let ownerConnectedSsoAccount: SmartAccount;
  let guardianWallet: Wallet;
  let ownerWallet: Wallet;
  let externalUserWallet: Wallet;
  let webauthn: WebAuthValidator;
  let guardianValidator: GuardianRecoveryValidator;
  let hashedOriginDomain: `0x${string}`;

  cacheBeforeEach(async () => {
    guardianWallet = new Wallet(Wallet.createRandom().privateKey, provider);
    ownerWallet = new Wallet(Wallet.createRandom().privateKey, provider);
    externalUserWallet = new Wallet(Wallet.createRandom().privateKey, provider);

    const accountId = `0x${Buffer.from(ethers.toUtf8Bytes("recovery-key-test-id" + randomBytes(32).toString())).toString("hex")}` as `0x${string}`;
    const generatedKey = await generatePassKey(accountId, keyDomain);
    hashedOriginDomain = generatedKey.hashedOriginDomain;

    guardianValidator = (await fixtures.getGuardianRecoveryValidator()).connect(ownerWallet);
    webauthn = (await fixtures.getWebAuthnVerifierContract());
    guardiansValidatorAddr = await guardianValidator.getAddress() as Address;
    const initialValidators = [
      ethers.AbiCoder.defaultAbiCoder().encode(["address", "bytes"], [await webauthn.getAddress(), generatedKey.generatedKey]),
      ethers.AbiCoder.defaultAbiCoder().encode(["address", "bytes"], [await guardianValidator.getAddress(), ethers.AbiCoder.defaultAbiCoder().encode(
        ["address[]"],
        [[]],
      )]),
    ];

    ssoAccountInstance = await deploySsoAccountWithValidators(initialValidators);
    await (await fixtures.wallet.sendTransaction({ value: parseEther("0.2"), to: guardianWallet.address })).wait();
    newGuardianConnectedSsoAccount = new SmartAccount({
      payloadSigner: async (hash) => {
        const data = abiCoder.encode(
          ["bytes", "address", "bytes"],
          [
            guardianWallet.signingKey.sign(hash).serialized,
            guardiansValidatorAddr,
            abiCoder.encode(
              [],
              [],
            ),
          ],
        );
        return data;
      },
      address: await ssoAccountInstance.getAddress(),
      secret: guardianWallet.privateKey,
    }, provider);
    ownerConnectedSsoAccount = new SmartAccount({
      address: await ssoAccountInstance.getAddress(),
      secret: ownerWallet.privateKey,
    }, provider);
  });

  const randomWallet = async (): Promise<[HDNodeWallet, GuardianRecoveryValidator]> => {
    const wallet = Wallet.createRandom(getProvider());
    const connected = GuardianRecoveryValidator__factory.connect(guardiansValidatorAddr, wallet);
    await fixtures.wallet.sendTransaction({ value: parseEther("0.2"), to: wallet.address });

    return [wallet, connected];
  };

  describe("proposeGuardian", () => {
    it("can propose a guardian", async function () {
      const [user1, user1ConnectedValidator] = await randomWallet();
      const [guardian] = await randomWallet();

      const tx = await user1ConnectedValidator.proposeGuardian(hashedOriginDomain, guardian.address);
      await tx.wait();

      const res = await user1ConnectedValidator.guardiansFor(hashedOriginDomain, user1.address);
      expect(res.length).to.equal(1);
      expect(res[0].addr).to.equal(guardian.address);
      expect(res[0].isReady).to.equal(false);
      expect(tx).to.emit(user1ConnectedValidator, "GuardianProposed");
    });

    it("Reverts if attempts to add zero address", async function () {
      const [user1, user1ConnectedValidator] = await randomWallet();

      await expect(user1ConnectedValidator.proposeGuardian(hashedOriginDomain, ethers.ZeroAddress))
        .to.be.revertedWithCustomError(user1ConnectedValidator, "InvalidGuardianAddress");
    });
  });

  describe("addGuardian", () => {
    function callAddGuardian(contract: GuardianRecoveryValidator, hashedOriginDomain: `0x${string}`, account: string): Promise<ethers.ContractTransactionResponse> {
<<<<<<< HEAD
      return contract.addGuardian(hashedOriginDomain, account, { gasLimit: "80000000" });
=======
      return contract.addGuardian(hashedOriginDomain, account);
>>>>>>> dd9d7f78
    }

    it("fails when tries to confirm a guardian that was not proposed.", async function () {
      const [user1] = await randomWallet();
      // eslint-disable-next-line @typescript-eslint/no-unused-vars
      const [_, guardianConnection] = await randomWallet();

      await expect(callAddGuardian(guardianConnection, hashedOriginDomain, user1.address))
        .to.reverted;
    });

    it("fails when tries to confirm a guardian for zero address.", async function () {
      // eslint-disable-next-line @typescript-eslint/no-unused-vars
      const [_, guardianConnection] = await randomWallet();

      await expect(callAddGuardian(guardianConnection, hashedOriginDomain, ethers.ZeroAddress))
        .to.revertedWithCustomError(guardianConnection, "InvalidAccountToGuardAddress");
    });

    it("fails when tries to confirm a was proposed for a different account.", async function () {
      // eslint-disable-next-line @typescript-eslint/no-unused-vars
      const [_, user1Connection] = await randomWallet();
      const [user2] = await randomWallet();
      const [guardian, guardianConnection] = await randomWallet();

      const tx1 = await user1Connection.proposeGuardian(hashedOriginDomain, guardian.address);
      await tx1.wait();

      await expect(callAddGuardian(guardianConnection, hashedOriginDomain, user2.address))
        .to.reverted;
    });

    it("works to confirm a proposed account.", async function () {
      const [user1, user1Connected] = await randomWallet();
      const [guardian, guardianConnected] = await randomWallet();

      await user1Connected.proposeGuardian(hashedOriginDomain, guardian.address);

      const tx = await callAddGuardian(guardianConnected, hashedOriginDomain, user1.address);

      const res = await user1Connected.guardiansFor(hashedOriginDomain, user1.address);
      expect(res.length).to.equal(1);
      expect(res[0].addr).to.equal(guardian.address);
      expect(res[0].isReady).to.equal(true);
      expect(tx).to.emit(user1Connected, "GuardianAdded");
    });
  });

  describe("removeGuardian", () => {
    let guardian: ethers.Signer;
    let user1: ethers.Signer;

    cacheBeforeEach(async () => {
      const [guardianWallet, guardianConnected] = await randomWallet();
      guardian = guardianWallet;
      const [user1Wallet, user1Connected] = await randomWallet();
      user1 = user1Wallet;
      await user1Connected.proposeGuardian(hashedOriginDomain, guardian.getAddress());
      await guardianConnected.addGuardian(hashedOriginDomain, user1.getAddress());
    });

    const sut = async (guardianToRemove: string) => {
      return guardianValidator.connect(user1).removeGuardian(hashedOriginDomain, guardianToRemove);
    };

    it("fails when tries to remove non existing guardian.", async function () {
      const [randomGeneratedWallet] = await randomWallet();

      await expect(sut(await randomGeneratedWallet.getAddress()))
        .to.be.revertedWithCustomError(guardianValidator, "GuardianNotFound");
    });

    it("fails when tries to remove zero address guardian.", async function () {
      const [randomGeneratedWallet] = await randomWallet();

      await expect(sut(ethers.ZeroAddress))
        .to.be.revertedWithCustomError(guardianValidator, "InvalidGuardianAddress");
    });

    it("works to remove existing guardian.", async function () {
      const tx = await sut(await guardian.getAddress());

      expect(tx).to.emit(guardianValidator, "GuardianRemoved");
      const guardians = await guardianValidator.guardiansFor(hashedOriginDomain, user1.getAddress());
      expect(guardians.length).to.equal(0);
      const guardedAccounts = await guardianValidator.guardianOf(hashedOriginDomain, guardian.getAddress());
      expect(guardedAccounts.length).to.equal(0);
    });
  });

  describe("onInstall", () => {
    describe("When WebAuthValidator is not enabled for caller account", () => {
      let ssoAccountInstance: SsoAccount;
      let ssoAccount: SmartAccount;
      cacheBeforeEach(async () => {
        ssoAccountInstance = await deploySsoAccountWithValidators([]);
        ssoAccount = new SmartAccount({
          address: await ssoAccountInstance.getAddress(),
          secret: ownerWallet.privateKey,
        }, provider);
      });

      const sut = async () => {
        const txToSign = {
          ...(await aaTxTemplate(await ssoAccountInstance.getAddress(), provider)),
          type: 1,
          to: guardiansValidatorAddr,
          data: guardianValidator.interface.encodeFunctionData("onInstall", ["0x"]),
        };
        txToSign.gasLimit = await provider.estimateGas(txToSign);
        const txData = await ssoAccount.signTransaction(txToSign);
        const tx = await provider.broadcastTransaction(txData);
        return tx.wait();
      };

      it("Reverts with WebAuthValidatorNotEnabled error", async function () {
        await expect(sut()).to.be.revertedWithCustomError(guardianValidator, "WebAuthValidatorNotEnabled");
      });
    });
  });

  describe.only("onUninstall", () => {
    let user1: ethers.Signer;
    let guardian: ethers.Signer;
    let guardian2: ethers.Signer;
    cacheBeforeEach(async () => {
      const [guardianWallet, guardianConnected] = await randomWallet();
      const [guardian2Wallet] = await randomWallet();
      guardian = guardianWallet;
      guardian2 = guardian2Wallet;
      const [user1Wallet, user1Connected] = await randomWallet();
      user1 = user1Wallet;
      await user1Connected.proposeGuardian(hashedOriginDomain, guardian.getAddress());
      await user1Connected.proposeGuardian(hashedOriginDomain, guardian2.getAddress());
      await guardianConnected.addGuardian(hashedOriginDomain, user1.getAddress());
<<<<<<< HEAD
      await guardian2Connected.addGuardian(hashedOriginDomain, user1.getAddress());
=======
>>>>>>> dd9d7f78
    });

    const sut = async () => {
      return guardianValidator.connect(user1).onUninstall(ethers.AbiCoder.defaultAbiCoder().encode(["bytes32[]"], [[hashedOriginDomain]]));
    };

    it("Removes existing guardians.", async function () {
      const tx = await sut();

      const res = await guardianValidator.guardiansFor(hashedOriginDomain, user1.getAddress());
      expect(res.length).to.equal(0);
      expect(tx).to.emit(guardianValidator, "GuardianRemoved");

      const guardian1GuardedAccounts = await guardianValidator.guardianOf(hashedOriginDomain, user1.getAddress());
      expect(guardian1GuardedAccounts.length).to.equal(0);
      const guardian2GuardedAccounts = await guardianValidator.guardianOf(hashedOriginDomain, user1.getAddress());
      expect(guardian2GuardedAccounts.length).to.equal(0);
    });

    describe("And there is a pending recovery", () => {
      cacheBeforeEach(async () => {
        const key = await generatePassKey("0x1234", keyDomain);
        await helpers.time.increase(3 * 24 * 60 * 60 + 1 * 60 * 60); // Increase by > 72 hours
        await guardianValidator.connect(guardian).initRecovery(
          user1.getAddress(), ethers.keccak256(key.args[0]), key.args[1], hashedOriginDomain,
        );
      });
      it("Removes pending recovery data.", async function () {
        await sut();
        const res = await guardianValidator.getPendingRecoveryData(hashedOriginDomain, user1.getAddress());

        expect(res.hashedCredentialId).to.equal(ethers.zeroPadBytes("0x", 32));
        expect(res.rawPublicKey[0]).to.equal(ethers.zeroPadBytes("0x", 32));
        expect(res.rawPublicKey[1]).to.equal(ethers.zeroPadBytes("0x", 32));
        expect(res.timestamp).to.equal(0);
      });
    });
  });

  describe("validateTransaction", () => {
    const sut = async (data: ethers.BytesLike) => {
      return guardianValidator.validateTransaction(ethers.zeroPadBytes("0x", 32), {
        data,
        to: ethers.ZeroAddress,
        value: 0n,
        txType: 113n,
        from: ethers.ZeroAddress,
        reserved: [0n, 0n, 0n, 0n],
        reservedDynamic: "0x",
        signature: "0x",
        gasLimit: 8_000_0000n,
        gasPerPubdataByteLimit: 50000n,
        maxFeePerGas: 0n,
        maxPriorityFeePerGas: 0n,
        paymaster: 0n,
        nonce: 0n,
        factoryDeps: [],
        paymasterInput: "0x",
      });
    };

    it("Should revert when passed non function call data.", async function () {
      await expect(sut("0x1234")).to.be.revertedWithCustomError(guardianValidator, "NonFunctionCallTransaction");
    });
  });

  describe("When attached to SsoAccount", () => {
    describe("When initiating new guardian addition operation", () => {
      it("it adds guardian as non ready one.", async function () {
        const [newGuardianWallet] = await randomWallet();
        const functionData = guardianValidator.interface.encodeFunctionData(
          "proposeGuardian",
          [hashedOriginDomain, newGuardianWallet.address],
        );
        const txToSign = {
          ...(await aaTxTemplate(await ssoAccountInstance.getAddress(), provider)),
          type: 1,
          to: guardiansValidatorAddr,
          data: functionData,
        };
        txToSign.gasLimit = await provider.estimateGas(txToSign);
        const txData = await ownerConnectedSsoAccount.signTransaction(txToSign);
        const tx = await provider.broadcastTransaction(txData);
        await tx.wait();

        const [newGuardian] = (await guardianValidator.guardiansFor(hashedOriginDomain, newGuardianConnectedSsoAccount.address)).slice(-1);
        expect(newGuardian.addr).to.eq(newGuardianWallet.address);
        expect(newGuardian.isReady).to.eq(false);
      });
    });
    describe("When approving existing guardian addition operation", () => {
      cacheBeforeEach(async () => {
        const functionData = guardianValidator.interface.encodeFunctionData(
          "proposeGuardian",
          [hashedOriginDomain, guardianWallet.address],
        );
        const txToSign = {
          ...(await aaTxTemplate(await ssoAccountInstance.getAddress(), provider)),
          to: guardiansValidatorAddr,
          data: functionData,
        };
        txToSign.gasLimit = await provider.estimateGas(txToSign);
        const txData = await ownerConnectedSsoAccount.signTransaction(txToSign);
        const tx = await provider.broadcastTransaction(txData);
        await tx.wait();
      });
      const sut = async () => {
        return guardianValidator.connect(guardianWallet)
          .addGuardian(hashedOriginDomain, newGuardianConnectedSsoAccount.address);
      };
      it("it makes guardian active one.", async function () {
        await sut();

        const [newGuardian] = (await guardianValidator.guardiansFor(hashedOriginDomain, newGuardianConnectedSsoAccount.address)).slice(-1);
        expect(newGuardian.addr).to.eq(guardianWallet.address);
        expect(newGuardian.isReady).to.eq(true);
      });
    });
    describe("When having active guardian", () => {
      cacheBeforeEach(async () => {
        const functionData = guardianValidator.interface.encodeFunctionData(
          "proposeGuardian",
          [hashedOriginDomain, guardianWallet.address],
        );
        const txToSign = {
          ...(await aaTxTemplate(await ssoAccountInstance.getAddress(), provider)),
          to: guardiansValidatorAddr,
          data: functionData,
        };
        txToSign.gasLimit = await provider.estimateGas(txToSign);
        const txData = await ownerConnectedSsoAccount.signTransaction(txToSign);
        const tx = await provider.broadcastTransaction(txData);
        await tx.wait();
        await guardianValidator.connect(guardianWallet).addGuardian(hashedOriginDomain, newGuardianConnectedSsoAccount.address);
      });

      describe("And initiating recovery process", () => {
        let newKey: Awaited<ReturnType<typeof generatePassKey>>;
        let refTimestamp: number;
        let accountId: `0x${string}`;

        cacheBeforeEach(async () => {
          accountId = `0x${Buffer.from(ethers.toUtf8Bytes(`id-${randomBytes(32).toString()}`)).toString("hex")}`;
          newKey = await generatePassKey(accountId, keyDomain);
          await helpers.time.increase(4 * 24 * 60 * 60); // This is to avoid the edge case where block.timestamp is around 0
          refTimestamp = (await provider.getBlock("latest")).timestamp;
        });
        const sut = async (signer: ethers.Signer = guardianWallet, key: Awaited<ReturnType<typeof generatePassKey>> = newKey) => {
          const tx = await guardianValidator.connect(signer).initRecovery(
            ssoAccountInstance.getAddress(), ethers.keccak256(accountId), key.args[1], key.hashedOriginDomain,
          );
          return tx;
        };
        const validatePendingRecovery = async (key: Awaited<ReturnType<typeof generatePassKey>> = newKey, timestamp: number = refTimestamp) => {
          const pendingRecoveryData = (await guardianValidator.getPendingRecoveryData(
            key.hashedOriginDomain,
            newGuardianConnectedSsoAccount.address,
          ));
          expect(pendingRecoveryData.rawPublicKey[0]).to.eq(toHex(key.args[1][0]));
          expect(pendingRecoveryData.rawPublicKey[1]).to.eq(toHex(key.args[1][1]));
          expect(Math.abs(Number(pendingRecoveryData.timestamp) - timestamp)).to.lt(10);
        }
        it("it creates new recovery process.", async function () {
          await sut();
          await validatePendingRecovery();
        });
        it("it prohibits non guardian from starting recovery process", async function () {
          await expect(sut(externalUserWallet)).to.be.reverted;
        });
        it("it reverts due to active recovery process", async () => {
          await sut();
          await validatePendingRecovery();
          await expect(sut()).to.be.revertedWithCustomError(guardianValidator, "AccountRecoveryInProgress");
          await helpers.time.increase(3 * 24 * 60 * 60 - 1 * 60 * 60); // Increase by < 72 hours
          await expect(sut()).to.be.revertedWithCustomError(guardianValidator, "AccountRecoveryInProgress");
        })
        it("it overwrites expired recovery process", async () => {
          await sut();
          await validatePendingRecovery();
          await helpers.time.increase(3 * 24 * 60 * 60 + 1 * 60 * 60); // Increase by > 72 hours
          const anotherKey = await generatePassKey(accountId, keyDomain);
          const anotherTimestamp = (await provider.getBlock("latest")).timestamp;
          await sut(guardianWallet, anotherKey);
          await validatePendingRecovery(anotherKey, anotherTimestamp);
        })
      });

      describe("And has active recovery process and trying to execute", () => {
        let newKeyArgs: Awaited<ReturnType<typeof generatePassKey>>["args"];
        let accountId: `0x${string}`;

        cacheBeforeEach(async () => {
          accountId = `0x${Buffer.from(ethers.toUtf8Bytes(`id-${randomBytes(32).toString()}`)).toString("hex")}`;
          const key = await generatePassKey(accountId, keyDomain);
          newKeyArgs = key.args;

          const hashDomain = key.hashedOriginDomain;
          const hashedAccountId = ethers.keccak256(newKeyArgs[0]);

          await helpers.time.increase(4 * 24 * 60 * 60); // This is to avoid the recovery process being active
          await guardianValidator.connect(guardianWallet)
            .initRecovery(newGuardianConnectedSsoAccount.address, hashedAccountId, newKeyArgs[1], hashDomain);
        });
        const sut = async (keyToAddArgs: Awaited<ReturnType<typeof generatePassKey>>["args"], ssoAccount: SmartAccount = newGuardianConnectedSsoAccount) => {
          const functionData = webauthn.interface.encodeFunctionData(
            "addValidationKey",
            [...keyToAddArgs],
          );
          const txToSign = {
            ...(await aaTxTemplate(await ssoAccountInstance.getAddress(), provider)),
            to: await webauthn.getAddress(),
            data: functionData,
          };
          txToSign.gasLimit = await provider.estimateGas(txToSign);
          return await ssoAccount.sendTransaction(txToSign);
        };
        describe("but not enough time has passed", () => {
          it("it should not accept transaction.", async function () {
            await helpers.time.increase(12 * 60 * 60);
            await expect(sut(newKeyArgs)).to.be.reverted;
          });
        });
        describe("but passing wrong new key", () => {
          it("it should revert.", async function () {
            const wrongKey = await generatePassKey(accountId, keyDomain);
            await helpers.time.increase(1 * 24 * 60 * 60 + 60);
            await expect(sut(wrongKey.args)).to.be.reverted;
          });
        });
        describe("and passing correct new key", () => {
          it("it should revert due to expired recovery process.", async function () {
            await helpers.time.increase(4 * 24 * 60 * 60);
            await expect(sut(newKeyArgs)).to.be.reverted;
          });
          it("it should clean up pending request if recovery process is active.", async function () {
            await helpers.time.increase(2 * 24 * 60 * 60);
            await sut(newKeyArgs);

            const pendingRecoveryData = (await guardianValidator.getPendingRecoveryData(
              hashedOriginDomain,
              newGuardianConnectedSsoAccount.address,
            ));
            expect(pendingRecoveryData.rawPublicKey[0]).to.eq("0x0000000000000000000000000000000000000000000000000000000000000000");
            expect(pendingRecoveryData.rawPublicKey[1]).to.eq("0x0000000000000000000000000000000000000000000000000000000000000000");
            expect(pendingRecoveryData.timestamp).to.eq(0);
          });
        });
      });
    });
  });

  async function deploySsoAccountWithValidators(initialValidators: string[]) {
    const randomSalt = randomBytes(32);
    const factory = await fixtures.getAaFactory();
    const tx = await factory.deployProxySsoAccount(
      randomSalt,
      initialValidators,
      [ownerWallet],
    );
    const receipt = await tx.wait();
    const accountCreatedLog = receipt?.logs.map((x) => {
      const parsedLog = factory.interface.parseLog(x);

      if (parsedLog?.signature === "AccountCreated(address,bytes32)") {
        return parsedLog;
      }
    }).filter((x) => !!x)[0];
    const createdAccountAddress = accountCreatedLog!.args[0]?.toLowerCase();
    await (await fixtures.wallet.sendTransaction({ value: parseEther("0.2"), to: createdAccountAddress })).wait(); ;

    return SsoAccount__factory.connect(createdAccountAddress, fixtures.wallet);
  }
});

export async function generatePassKey(accountId: `0x${string}`, keyDomain: string) {
  const hashedOriginDomain = keccak256(toHex(keyDomain)) as `0x${string}`;
  const generatedR1Key = await generateES256R1Key();
  const [generatedX, generatedY] = await getRawPublicKeyFromCrpyto(generatedR1Key);
  const generatedKey = encodeKeyFromBytes(accountId, [generatedX, generatedY], keyDomain);
  return {
    generatedKey,
    hashedOriginDomain,
    args: [accountId, [generatedX, generatedY], keyDomain] as [`0x${string}`, [Uint8Array<ArrayBuffer>, Uint8Array<ArrayBuffer>], string],
  };
}

async function aaTxTemplate(proxyAccountAddress: string, provider: Provider) {
  return {
    type: 113,
    from: proxyAccountAddress,
    data: "0x",
    value: 0,
    chainId: (await provider.getNetwork()).chainId,
    nonce: await provider.getTransactionCount(proxyAccountAddress),
    gasPrice: await provider.getGasPrice(),
    customData: {
      gasPerPubdata: utils.DEFAULT_GAS_PER_PUBDATA_LIMIT,
      customSignature: undefined,
    },
    gasLimit: 0n,
  };
}<|MERGE_RESOLUTION|>--- conflicted
+++ resolved
@@ -104,11 +104,7 @@
 
   describe("addGuardian", () => {
     function callAddGuardian(contract: GuardianRecoveryValidator, hashedOriginDomain: `0x${string}`, account: string): Promise<ethers.ContractTransactionResponse> {
-<<<<<<< HEAD
-      return contract.addGuardian(hashedOriginDomain, account, { gasLimit: "80000000" });
-=======
       return contract.addGuardian(hashedOriginDomain, account);
->>>>>>> dd9d7f78
     }
 
     it("fails when tries to confirm a guardian that was not proposed.", async function () {
@@ -244,10 +240,6 @@
       await user1Connected.proposeGuardian(hashedOriginDomain, guardian.getAddress());
       await user1Connected.proposeGuardian(hashedOriginDomain, guardian2.getAddress());
       await guardianConnected.addGuardian(hashedOriginDomain, user1.getAddress());
-<<<<<<< HEAD
-      await guardian2Connected.addGuardian(hashedOriginDomain, user1.getAddress());
-=======
->>>>>>> dd9d7f78
     });
 
     const sut = async () => {
