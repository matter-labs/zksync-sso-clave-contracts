--- conflicted
+++ resolved
@@ -6,14 +6,14 @@
 import { bigintToBuf, bufToBigint } from "bigint-conversion";
 import { assert, expect } from "chai";
 import { randomBytes } from "crypto";
-import { parseEther, ZeroAddress, TypedDataEncoder } from "ethers";
+import { parseEther, TypedDataEncoder, ZeroAddress } from "ethers";
 import * as hre from "hardhat";
 import { encodeAbiParameters, Hex, hexToBytes, pad, toHex } from "viem";
 import { SmartAccount, Wallet } from "zksync-ethers";
 import { base64UrlToUint8Array } from "zksync-sso/utils";
 
 import type { WebAuthValidator } from "../typechain-types";
-import { IERC165__factory, IModuleValidator__factory, SsoAccount__factory, WebAuthValidator__factory, ERC1271Caller } from "../typechain-types";
+import { ERC1271Caller, IERC165__factory, IModuleValidator__factory, SsoAccount__factory, WebAuthValidator__factory } from "../typechain-types";
 import { ContractFixtures, getProvider, getWallet, LOCAL_RICH_WALLETS, logInfo, RecordedResponse } from "./utils";
 
 /**
@@ -473,71 +473,44 @@
       const receipt = await fundTx.wait();
       expect(receipt.status).to.eq(1, "send funds to proxy account");
 
-<<<<<<< HEAD
       const signPayload = async (hash: Hex) => {
-          const authData = toBuffer(ethersResponse.authenticatorData);
-=======
-      return { passKeyModuleContract, sampleDomain, proxyAccountAddress, generatedR1Key, passKeyModuleAddress, credentialId };
+        const authData = toBuffer(ethersResponse.authenticatorData);
+        const sampleClientObject = {
+          type: "webauthn.get",
+          challenge: fromBuffer(hexToBytes(hash)),
+          origin: sampleDomain,
+          crossOrigin: false,
+        };
+        const sampleClientString = JSON.stringify(sampleClientObject);
+        const sampleClientBuffer = Buffer.from(sampleClientString);
+        const partiallyHashedData = concat([authData, await toHash(sampleClientBuffer)]);
+        const generatedSignature = await signStringWithR1Key(generatedR1Key.privateKey, partiallyHashedData);
+        assert(generatedSignature != null, "no signature generated");
+        const fatSignature = encodeAbiParameters([
+          { name: "authData", type: "bytes" },
+          { name: "clientDataJson", type: "string" },
+          { name: "rs", type: "bytes32[2]" },
+          { name: "credentialId", type: "bytes" },
+        ], [
+          toHex(authData),
+          sampleClientString,
+          [toHex(normalizeR(generatedSignature.r)), toHex(normalizeS(generatedSignature.s))],
+          credentialId,
+        ]);
+
+        const moduleSignature = encodeAbiParameters(
+          [{ name: "signature", type: "bytes" }, { name: "moduleAddress", type: "address" }, { name: "validatorData", type: "bytes" }],
+          [fatSignature, passKeyModuleAddress, "0x"]);
+        return moduleSignature;
+      };
+
+      return { passKeyModuleContract, sampleDomain, proxyAccountAddress, generatedR1Key, passKeyModuleAddress, credentialId, signPayload };
     }
 
     it("should deploy proxy account via factory", async () => {
       const { passKeyModuleContract, sampleDomain, proxyAccountAddress, generatedR1Key, passKeyModuleAddress, credentialId } = await deployAccount();
 
       const [generatedX, generatedY] = await getRawPublicKeyFromCrypto(generatedR1Key);
-
-      const initAccountKey = await passKeyModuleContract.getAccountKey(sampleDomain, credentialId, proxyAccountAddress);
-      expect(initAccountKey[0]).to.equal(toHex(generatedX), "initial lower key should exist");
-      expect(initAccountKey[1]).to.equal(toHex(generatedY), "initial upper key should exist");
-
-      const account = SsoAccount__factory.connect(proxyAccountAddress, provider);
-      assert(await account.isK1Owner(fixtures.wallet.address));
-      assert(!await account.isHook(passKeyModuleAddress), "passkey module should not be an execution hook");
-      assert(await account.isModuleValidator(passKeyModuleAddress), "passkey module should be a validator");
-    });
-
-    it("should sign transaction with passkey", async () => {
-      const authData = toBuffer(ethersResponse.authenticatorData);
-      const { sampleDomain, proxyAccountAddress, generatedR1Key, passKeyModuleAddress, credentialId } = await deployAccount();
-
-      const sessionAccount = new SmartAccount({
-        payloadSigner: async (hash: Hex) => {
->>>>>>> 897b0eb8
-          const sampleClientObject = {
-            type: "webauthn.get",
-            challenge: fromBuffer(hexToBytes(hash)),
-            origin: sampleDomain,
-            crossOrigin: false,
-          };
-          const sampleClientString = JSON.stringify(sampleClientObject);
-          const sampleClientBuffer = Buffer.from(sampleClientString);
-          const partiallyHashedData = concat([authData, await toHash(sampleClientBuffer)]);
-          const generatedSignature = await signStringWithR1Key(generatedR1Key.privateKey, partiallyHashedData);
-          assert(generatedSignature != null, "no signature generated");
-          const fatSignature = encodeAbiParameters([
-            { name: "authData", type: "bytes" },
-            { name: "clientDataJson", type: "string" },
-            { name: "rs", type: "bytes32[2]" },
-            { name: "credentialId", type: "bytes" },
-          ], [
-            toHex(authData),
-            sampleClientString,
-            [toHex(normalizeR(generatedSignature.r)), toHex(normalizeS(generatedSignature.s))],
-            credentialId,
-          ]);
-
-          const moduleSignature = encodeAbiParameters(
-            [{ name: "signature", type: "bytes" }, { name: "moduleAddress", type: "address" }, { name: "validatorData", type: "bytes" }],
-            [fatSignature, passKeyModuleAddress, "0x"]);
-          return moduleSignature;
-        };
-
-      return { passKeyModuleContract, sampleDomain, proxyAccountAddress, generatedR1Key, passKeyModuleAddress, credentialId, signPayload };
-    }
-
-    it("should deploy proxy account via factory", async () => {
-      const { passKeyModuleContract, sampleDomain, proxyAccountAddress, generatedR1Key, passKeyModuleAddress, credentialId } = await deployAccount();
-
-      const [generatedX, generatedY] = await getRawPublicKeyFromCrpyto(generatedR1Key);
 
       const initAccountKey = await passKeyModuleContract.getAccountKey(sampleDomain, credentialId, proxyAccountAddress);
       expect(initAccountKey[0]).to.equal(toHex(generatedX), "initial lower key should exist");
@@ -583,7 +556,7 @@
       const erc1271Caller = await fixtures.deployERC1271Caller();
       const testStruct: ERC1271Caller.TestStructStruct = {
         message: "test",
-        value: 42
+        value: 42,
       };
       const innerDomain = await erc1271Caller.eip712Domain();
       const innerDigest = TypedDataEncoder.hash(
@@ -596,10 +569,10 @@
         {
           TestStruct: [
             { name: "message", type: "string" },
-            { name: "value", type: "uint256" }
-          ]
+            { name: "value", type: "uint256" },
+          ],
         },
-        testStruct
+        testStruct,
       );
 
       const account = SsoAccount__factory.connect(proxyAccountAddress, provider);
