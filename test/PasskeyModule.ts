--- conflicted
+++ resolved
@@ -8,19 +8,12 @@
 import { randomBytes } from "crypto";
 import { parseEther, ZeroAddress } from "ethers";
 import * as hre from "hardhat";
-import { encodeAbiParameters, Hex, hexToBytes, toHex } from "viem";
+import { encodeAbiParameters, Hex, hexToBytes, toHex, pad } from "viem";
 import { SmartAccount, Wallet } from "zksync-ethers";
 import { base64UrlToUint8Array } from "zksync-sso/utils";
 
 import { SsoAccount__factory, WebAuthValidator, WebAuthValidator__factory, WebAuthValidatorTest, WebAuthValidatorTest__factory } from "../typechain-types";
 import { ContractFixtures, getProvider, getWallet, LOCAL_RICH_WALLETS, logInfo, RecordedResponse } from "./utils";
-<<<<<<< HEAD
-=======
-import { base64UrlToUint8Array } from "zksync-sso/utils";
-import { encodeAbiParameters, Hex, hexToBytes, toHex, pad } from "viem";
-import { randomBytes } from "crypto";
-import { parseEther, ZeroAddress } from "ethers";
->>>>>>> ee178e3b
 
 /**
  * Decode from a Base64URL-encoded string to an ArrayBuffer. Best used when converting a
@@ -440,20 +433,14 @@
     { name: "clientDataJson", type: "string" },
     { name: "rs", type: "bytes32[2]" },
   ],
-<<<<<<< HEAD
-  [toHex(authData), sampleClientString, [toHex(rNormalization(generatedSignature.r)), toHex(sNormalization(generatedSignature.s))]],
-  );
-=======
+  [
+    toHex(authData),
+    sampleClientString,
     [
-      toHex(authData),
-      sampleClientString,
-      [
-        pad(toHex(rNormalization(generatedSignature.r))),
-        pad(toHex(sNormalization(generatedSignature.s)))
-      ]
+      pad(toHex(rNormalization(generatedSignature.r))),
+      pad(toHex(sNormalization(generatedSignature.s)))
     ]
-  )
->>>>>>> ee178e3b
+  ]);
   return await passkeyValidator.validateSignature(transactionHash, fatSignature);
 }
 
