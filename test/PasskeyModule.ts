import { fromArrayBuffer, toArrayBuffer } from "@hexagon/base64";
import { decodePartialCBOR } from "@levischuck/tiny-cbor";
import { Deployer } from "@matterlabs/hardhat-zksync-deploy";
import { ECDSASigValue } from "@peculiar/asn1-ecc";
import { AsnParser } from "@peculiar/asn1-schema";
import { bigintToBuf, bufToBigint } from "bigint-conversion";
import { assert, expect } from "chai";
import { randomBytes } from "crypto";
import { parseEther, ZeroAddress } from "ethers";
import * as hre from "hardhat";
<<<<<<< HEAD
import { encodeAbiParameters, Hex, hexToBytes, pad, toHex } from "viem";
=======
import { encodeAbiParameters, hashMessage, Hex, hexToBytes, pad, toBytes, toHex } from "viem";
>>>>>>> b3580c37
import { SmartAccount, Wallet } from "zksync-ethers";
import { base64UrlToUint8Array } from "zksync-sso/utils";

import type { WebAuthValidator } from "../typechain-types";
import { IERC165__factory, IModuleValidator__factory, SsoAccount__factory, WebAuthValidator__factory } from "../typechain-types";
import { ContractFixtures, getProvider, getWallet, LOCAL_RICH_WALLETS, logInfo, RecordedResponse } from "./utils";

/**
 * Decode from a Base64URL-encoded string to an ArrayBuffer. Best used when converting a
 * credential ID from a JSON string to an ArrayBuffer, like in allowCredentials or
 * excludeCredentials.
 *
 * @param buffer Value to decode from base64
 * @param to (optional) The decoding to use, in case it's desirable to decode from base64 instead
 */
export function toBuffer(base64urlString: string, from: "base64" | "base64url" = "base64url"): Uint8Array {
  const _buffer = toArrayBuffer(base64urlString, from === "base64url");
  return new Uint8Array(_buffer);
}

async function deployValidator(wallet: Wallet): Promise<WebAuthValidator> {
  const deployer: Deployer = new Deployer(hre, wallet);
  const passkeyValidatorArtifact = await deployer.loadArtifact("WebAuthValidator");

  const validator = await deployer.deploy(passkeyValidatorArtifact, []);
  return WebAuthValidator__factory.connect(await validator.getAddress(), wallet);
}

/**
 * COSE Keys
 *
 * https://www.iana.org/assignments/cose/cose.xhtml#key-common-parameters
 * https://www.iana.org/assignments/cose/cose.xhtml#key-type-parameters
 */
export enum COSEKEYS {
  kty = 1,
  alg = 3,
  crv = -1,
  x = -2,
  y = -3,
  n = -1,
  e = -2,
}

/**
 * COSE Key Types
 *
 * https://www.iana.org/assignments/cose/cose.xhtml#key-type
 */
export enum COSEKTY {
  OKP = 1,
  EC = 2,
  RSA = 3,
}

/**
 * COSE Algorithms
 *
 * https://www.iana.org/assignments/cose/cose.xhtml#algorithms
 */
export enum COSEALG {
  ES256 = -7,
  EdDSA = -8,
  ES384 = -35,
  ES512 = -36,
  PS256 = -37,
  PS384 = -38,
  PS512 = -39,
  ES256K = -47,
  RS256 = -257,
  RS384 = -258,
  RS512 = -259,
  RS1 = -65535,
}

/**
 * COSE Curves
 *
 * https://www.iana.org/assignments/cose/cose.xhtml#elliptic-curves
 */
export enum COSECRV {
  P256 = 1,
  P384 = 2,
  P521 = 3,
  ED25519 = 6,
  SECP256K1 = 8,
}

export type COSEPublicKey = {
  // Getters
  get(key: COSEKEYS.kty): COSEKTY | undefined;
  get(key: COSEKEYS.alg): COSEALG | undefined;
  // Setters
  set(key: COSEKEYS.kty, value: COSEKTY): void;
  set(key: COSEKEYS.alg, value: COSEALG): void;
};

const r1KeygenParams: EcKeyGenParams = {
  name: "ECDSA",
  namedCurve: "P-256",
};

const r1KeyParams: EcdsaParams = {
  name: "ECDSA",
  hash: { name: "SHA-256" },
};
export function decodeFirst<Type>(input: Uint8Array): Type {
  // Make a copy so we don't mutate the original
  const _input = new Uint8Array(input);
  const decoded = decodePartialCBOR(_input, 0) as [Type, number];

  const [first] = decoded;

  return first;
}

export function fromBuffer(buffer: Uint8Array, to: "base64" | "base64url" = "base64url"): string {
  return fromArrayBuffer(buffer, to === "base64url");
}

async function getCrpytoKeyFromPublicBytes(publicPasskeyXyBytes: Uint8Array[]): Promise<CryptoKey> {
  const recordedPubkeyXBytes = publicPasskeyXyBytes[0];
  const recordedPubkeyYBytes = publicPasskeyXyBytes[1];
  const rawRecordedKeyMaterial = new Uint8Array(65); // 1 byte for prefix, 32 bytes for x, 32 bytes for y
  rawRecordedKeyMaterial[0] = 0x04; // Uncompressed format prefix
  rawRecordedKeyMaterial.set(recordedPubkeyXBytes, 1);
  rawRecordedKeyMaterial.set(recordedPubkeyYBytes, 33);
  const importedKeyMaterial = await crypto.subtle.importKey("raw", rawRecordedKeyMaterial, r1KeygenParams, false, [
    "verify",
  ]);
  return importedKeyMaterial;
}

async function getRawPublicKeyFromWebAuthN(
  publicPasskey: Uint8Array,
): Promise<[Uint8Array, Uint8Array]> {
  const cosePublicKey = decodeFirst<Map<number, unknown>>(publicPasskey);
  const x = cosePublicKey.get(COSEKEYS.x) as Uint8Array;
  const y = cosePublicKey.get(COSEKEYS.y) as Uint8Array;

  return [x, y];
}

// Expects simple-webauthn public key format
async function getPublicKey(publicPasskey: Uint8Array): Promise<[Hex, Hex]> {
  const [x, y] = await getRawPublicKeyFromWebAuthN(publicPasskey);
  return [`0x${Buffer.from(x).toString("hex")}`, `0x${Buffer.from(y).toString("hex")}`];
}

<<<<<<< HEAD
export async function getRawPublicKeyFromCrpyto(cryptoKeyPair: CryptoKeyPair) {
=======
export async function getRawPublicKeyFromCrypto(cryptoKeyPair: CryptoKeyPair) {
>>>>>>> b3580c37
  const keyMaterial = await crypto.subtle.exportKey("raw", cryptoKeyPair.publicKey);
  return [new Uint8Array(keyMaterial.slice(1, 33)), new Uint8Array(keyMaterial.slice(33, 65))];
}

/**
 * Combine multiple Uint8Arrays into a single Uint8Array
 */
export function concat(arrays: Uint8Array[]): Uint8Array {
  let pointer = 0;
  const totalLength = arrays.reduce((prev, curr) => prev + curr.length, 0);

  const toReturn = new Uint8Array(totalLength);

  arrays.forEach((arr) => {
    toReturn.set(arr, pointer);
    pointer += arr.length;
  });

  return toReturn;
}

/**
 * Return 2 32byte words for the R & S for the EC2 signature, 0 l-trimmed
 * @param signature
 * @returns r & s bytes sequentially
 */
export function unwrapEC2Signature(signature: Uint8Array): [Uint8Array, Uint8Array] {
  const parsedSignature = AsnParser.parse(signature, ECDSASigValue);
  let rBytes = new Uint8Array(parsedSignature.r);
  let sBytes = new Uint8Array(parsedSignature.s);

  if (shouldRemoveLeadingZero(rBytes)) {
    rBytes = rBytes.slice(1);
  }

  if (shouldRemoveLeadingZero(sBytes)) {
    sBytes = sBytes.slice(1);
  }

  return [rBytes, normalizeS(sBytes)];
}

// normalize s (to prevent signature malleability)
function normalizeS(sBuf: Uint8Array): Uint8Array {
  const n = BigInt("0xFFFFFFFF00000000FFFFFFFFFFFFFFFFBCE6FAADA7179E84F3B9CAC2FC632551");
  const halfN = n / BigInt(2);
  const sNumber: bigint = bufToBigint(sBuf);

  if (sNumber / halfN) {
    return new Uint8Array(bigintToBuf(n - sNumber));
  } else {
    return sBuf;
  }
}

// normalize r (to prevent signature malleability)
function normalizeR(rBuf: Uint8Array): Uint8Array {
  const n = BigInt("0xFFFFFFFF00000000FFFFFFFFFFFFFFFFBCE6FAADA7179E84F3B9CAC2FC632551");
  const rNumber: bigint = bufToBigint(rBuf);

  if (rNumber > n) {
    return new Uint8Array(bigintToBuf(n - rNumber));
  } else {
    return rBuf;
  }
}

// denormalize s (to ensure signature malleability)
function denormalizeS(sBuf: Uint8Array): Uint8Array {
  const n = BigInt("0xFFFFFFFF00000000FFFFFFFFFFFFFFFFBCE6FAADA7179E84F3B9CAC2FC632551");
  const halfN = n / BigInt(2);
  const sNumber: bigint = bufToBigint(sBuf);

  if (sNumber / halfN) {
    return sBuf;
  } else {
    return new Uint8Array(bigintToBuf(halfN + sNumber));
  }
}

// denormalize r (to ensure signature malleability)
function denormalizeR(rBuf: Uint8Array): Uint8Array {
  const n = BigInt("0xFFFFFFFF00000000FFFFFFFFFFFFFFFFBCE6FAADA7179E84F3B9CAC2FC632551");
  const rNumber: bigint = bufToBigint(rBuf);

  if (rNumber > n) {
    return rBuf;
  } else {
    return new Uint8Array(bigintToBuf(n));
  }
}

/**
 * Determine if the DER-specific `00` byte at the start of an ECDSA signature byte sequence
 * should be removed based on the following logic:
 *
 * "If the leading byte is 0x0, and the the high order bit on the second byte is not set to 0,
 * then remove the leading 0x0 byte"
 */
function shouldRemoveLeadingZero(bytes: Uint8Array): boolean {
  return bytes[0] === 0x0 && (bytes[1] & (1 << 7)) !== 0;
}

/**
 * Returns hash digest of the given data, using the given algorithm when provided. Defaults to using
 * SHA-256.
 */
export async function toHash(data: Uint8Array | string): Promise<Uint8Array> {
  if (typeof data === "string") {
    data = new TextEncoder().encode(data);
  }

  return new Uint8Array(await crypto.subtle.digest("SHA-256", data));
}

// Generate an ECDSA key pair with the P-256 curve (secp256r1)
export async function generateES256R1Key() {
  return await crypto.subtle.generateKey(r1KeygenParams, false, ["sign", "verify"]);
}

async function signStringWithR1Key(privateKey: CryptoKey, messageBuffer: Uint8Array) {
  const signatureBytes = await crypto.subtle.sign(r1KeyParams, privateKey, messageBuffer);

  // Check for SEQUENCE marker (0x30) for DER encoding
  if (signatureBytes[0] !== 0x30) {
    if (signatureBytes.byteLength != 64) {
      console.error("no idea what format this is");
      return null;
    }
    return {
      r: new Uint8Array(signatureBytes.slice(0, 32)),
      s: new Uint8Array(signatureBytes.slice(32)),
      signature: new Uint8Array(signatureBytes),
    };
  }

  const totalLength = signatureBytes[1];

  if (signatureBytes[2] !== 0x02) {
    console.error("No r marker");
    return null;
  }

  const rLength = signatureBytes[3];

  if (signatureBytes[4 + rLength] !== 0x02) {
    console.error("No s marker");
    return null;
  }

  const sLength = signatureBytes[5 + rLength];

  if (totalLength !== rLength + sLength + 4) {
    console.error("unexpected data");
    return null;
  }

  const r = new Uint8Array(signatureBytes.slice(4, 4 + rLength));
  const s = new Uint8Array(signatureBytes.slice(4 + rLength + 1, 4 + rLength + 1 + sLength));

  return { r, s, signature: new Uint8Array(signatureBytes) };
}

function encodeFatSignature(
  passkeyResponse: {
    authenticatorData: string;
    clientDataJSON: string;
    signature: string;
  },
  credentialId: string) {
  const signature = unwrapEC2Signature(base64UrlToUint8Array(passkeyResponse.signature));
  return encodeAbiParameters(
    [
      { type: "bytes" }, // authData
      { type: "bytes" }, // clientDataJson
      { type: "bytes32[2]" }, // signature (two elements)
      { type: "bytes" }, // credentialId
    ],
    [
      toHex(base64UrlToUint8Array(passkeyResponse.authenticatorData)),
      toHex(base64UrlToUint8Array(passkeyResponse.clientDataJSON)),
      [toHex(signature[0]), toHex(signature[1])],
      toHex(base64UrlToUint8Array(credentialId)),
    ],
  );
}

const ZEROKEY = toHex(new Uint8Array(32).fill(0));

async function verifyKeyStorage(
  passkeyValidator: WebAuthValidator,
  domain: string,
  publicKeys,
  credentialId: string,
  wallet: Wallet,
  error: string,
) {
  const storedPublicKey = await passkeyValidator.getAccountKey(domain, credentialId, wallet.address);
  expect(storedPublicKey[0]).to.eq(publicKeys[0], `lower key ${error}`);
  expect(storedPublicKey[1]).to.eq(publicKeys[1], `upper key ${error}`);

  const accountAddress = await passkeyValidator.registeredAddress(domain, credentialId);
  if (publicKeys[0] == ZEROKEY && publicKeys[1] == ZEROKEY) {
    expect(accountAddress).to.eq(ZeroAddress, `key ownership matches for ${error}`);
  } else {
    expect(accountAddress).to.eq(wallet.address, `key ownership matches for ${error}`);
  }
}

function encodeKeyFromHex(credentialId: Hex, keyHexStrings: [Hex, Hex], domain: string) {
  return encodeAbiParameters(
    [
      { name: "credentialId", type: "bytes" },
      { name: "publicKeys", type: "bytes32[2]" },
      { name: "domain", type: "string" },
    ],
    [credentialId, keyHexStrings, domain],
  );
}

export function encodeKeyFromBytes(credentialId: Hex, bytes: [Uint8Array, Uint8Array], domain: string) {
  return encodeKeyFromHex(credentialId, [toHex(bytes[0]), toHex(bytes[1])], domain);
}

async function validateSignatureTest(
  wallet: Wallet,
  keyDomain: string,
  authData: Uint8Array,
  sNormalization: (s: Uint8Array) => Uint8Array,
  rNormalization: (s: Uint8Array) => Uint8Array,
  sampleClientString: string,
  transactionHash: Buffer,
) {
  const passkeyValidator = await deployValidator(wallet);
  const generatedR1Key = await generateES256R1Key();
  const credentialId = toHex(randomBytes(64));

  assert(generatedR1Key != null, "no key was generated");
<<<<<<< HEAD
  const [generatedX, generatedY] = await getRawPublicKeyFromCrpyto(generatedR1Key);
=======
  const [generatedX, generatedY] = await getRawPublicKeyFromCrypto(generatedR1Key);
>>>>>>> b3580c37
  const addingKey = await passkeyValidator.addValidationKey(credentialId, [generatedX, generatedY], keyDomain);
  const addingKeyResult = await addingKey.wait();
  expect(addingKeyResult?.status).to.eq(1, "failed to add key during setup");

  const sampleClientBuffer = Buffer.from(sampleClientString);
  const partiallyHashedData = concat([authData, await toHash(sampleClientBuffer)]);
  const generatedSignature = await signStringWithR1Key(generatedR1Key.privateKey, partiallyHashedData);
  assert(generatedSignature, "valid generated signature");
  const fatSignature = encodeAbiParameters([
    { name: "authData", type: "bytes" },
    { name: "clientDataJson", type: "string" },
    { name: "rs", type: "bytes32[2]" },
    { name: "credentialId", type: "bytes" },
  ],
  [
    toHex(authData),
    sampleClientString,
    [
      pad(toHex(rNormalization(generatedSignature.r))),
      pad(toHex(sNormalization(generatedSignature.s))),
    ],
    credentialId,
  ]);
  return await passkeyValidator.validateSignature(transactionHash, fatSignature);
}

describe("Passkey validation", function () {
  const wallet = getWallet(LOCAL_RICH_WALLETS[0].privateKey);
  const otherWallet = getWallet(LOCAL_RICH_WALLETS[1].privateKey);
  const ethersResponse = new RecordedResponse("test/signed-challenge.json");
  // this is a binary object formatted by @simplewebauthn that contains the alg type and public key
  const publicKeyEs256Bytes = new Uint8Array([
    165, 1, 2, 3, 38, 32, 1, 33, 88, 32, 167, 69, 109, 166, 67, 163, 110, 143, 71, 60, 77, 232, 220, 7, 121, 156, 141,
    24, 71, 28, 210, 116, 124, 90, 115, 166, 213, 190, 89, 4, 216, 128, 34, 88, 32, 193, 67, 151, 85, 245, 24, 139, 246,
    220, 204, 228, 76, 247, 65, 179, 235, 81, 41, 196, 37, 216, 117, 201, 244, 128, 8, 73, 37, 195, 20, 194, 9,
  ]);

  describe("account integration", () => {
    const fixtures = new ContractFixtures();
    const provider = getProvider();
    let proxyAccountAddress: string;

    async function deployAccount() {
      const factoryContract = await fixtures.getAaFactory();
      const passKeyModuleAddress = await fixtures.getPasskeyModuleAddress();
      const passKeyModuleContract = await fixtures.getWebAuthnVerifierContract();

      const randomSalt = randomBytes(32);
      const credentialId = toHex(randomBytes(64));
      const sampleDomain = "http://example.com";
      const generatedR1Key = await generateES256R1Key();
      assert(generatedR1Key != null, "no key was generated");
<<<<<<< HEAD
      const [generatedX, generatedY] = await getRawPublicKeyFromCrpyto(generatedR1Key);
=======
      const [generatedX, generatedY] = await getRawPublicKeyFromCrypto(generatedR1Key);
>>>>>>> b3580c37
      const initPasskeyData = encodeKeyFromBytes(credentialId, [generatedX, generatedY], sampleDomain);

      const passKeyPayload = encodeAbiParameters(
        [{ name: "moduleAddress", type: "address" }, { name: "moduleData", type: "bytes" }],
        [passKeyModuleAddress, initPasskeyData]);
      logInfo(`\`deployProxySsoAccount\` args: ${initPasskeyData}`);
      const deployTx = await factoryContract.deployProxySsoAccount(
        randomSalt,
        [passKeyPayload],
        [wallet.address],
      );

      const deployTxReceipt = await deployTx.wait();
      logInfo(`\`deployProxySsoAccount\` gas used: ${deployTxReceipt?.gasUsed.toString()}`);

      proxyAccountAddress = deployTxReceipt!.contractAddress!;
      expect(proxyAccountAddress, "the proxy account location via logs").to.not.equal(ZeroAddress, "be a valid address");

      const fundTx = await wallet.sendTransaction({ value: parseEther("1"), to: proxyAccountAddress });
      const receipt = await fundTx.wait();
      expect(receipt.status).to.eq(1, "send funds to proxy account");

<<<<<<< HEAD
      return { passKeyModuleContract, sampleDomain, proxyAccountAddress, generatedR1Key, passKeyModuleAddress, credentialId };
=======
      const signPayload = async (hash: Hex) => {
        const authData = toBuffer(ethersResponse.authenticatorData);
        const sampleClientObject = {
          type: "webauthn.get",
          challenge: fromBuffer(hexToBytes(hash)),
          origin: sampleDomain,
          crossOrigin: false,
        };
        const sampleClientString = JSON.stringify(sampleClientObject);
        const sampleClientBuffer = Buffer.from(sampleClientString);
        const partiallyHashedData = concat([authData, await toHash(sampleClientBuffer)]);
        const generatedSignature = await signStringWithR1Key(generatedR1Key.privateKey, partiallyHashedData);
        assert(generatedSignature != null, "no signature generated");
        const fatSignature = encodeAbiParameters([
          { name: "authData", type: "bytes" },
          { name: "clientDataJson", type: "string" },
          { name: "rs", type: "bytes32[2]" },
          { name: "credentialId", type: "bytes" },
        ], [
          toHex(authData),
          sampleClientString,
          [toHex(normalizeR(generatedSignature.r)), toHex(normalizeS(generatedSignature.s))],
          credentialId,
        ]);

        const moduleSignature = encodeAbiParameters(
          [{ name: "signature", type: "bytes" }, { name: "moduleAddress", type: "address" }, { name: "validatorData", type: "bytes" }],
          [fatSignature, passKeyModuleAddress, "0x"]);
        return moduleSignature;
      };

      return { passKeyModuleContract, sampleDomain, proxyAccountAddress, generatedR1Key, passKeyModuleAddress, credentialId, signPayload };
>>>>>>> b3580c37
    }

    it("should deploy proxy account via factory", async () => {
      const { passKeyModuleContract, sampleDomain, proxyAccountAddress, generatedR1Key, passKeyModuleAddress, credentialId } = await deployAccount();

      const [generatedX, generatedY] = await getRawPublicKeyFromCrypto(generatedR1Key);

      const initAccountKey = await passKeyModuleContract.getAccountKey(sampleDomain, credentialId, proxyAccountAddress);
      expect(initAccountKey[0]).to.equal(toHex(generatedX), "initial lower key should exist");
      expect(initAccountKey[1]).to.equal(toHex(generatedY), "initial upper key should exist");

      const account = SsoAccount__factory.connect(proxyAccountAddress, provider);
      assert(await account.isK1Owner(fixtures.wallet.address));
      assert(!await account.isHook(passKeyModuleAddress), "passkey module should not be an execution hook");
      assert(await account.isModuleValidator(passKeyModuleAddress), "passkey module should be a validator");
    });

    it("should sign transaction with passkey", async () => {
<<<<<<< HEAD
      const authData = toBuffer(ethersResponse.authenticatorData);
      const { sampleDomain, proxyAccountAddress, generatedR1Key, passKeyModuleAddress, credentialId } = await deployAccount();

      const sessionAccount = new SmartAccount({
        payloadSigner: async (hash: Hex) => {
          const sampleClientObject = {
            type: "webauthn.get",
            challenge: fromBuffer(hexToBytes(hash)),
            origin: sampleDomain,
            crossOrigin: false,
          };
          const sampleClientString = JSON.stringify(sampleClientObject);
          const sampleClientBuffer = Buffer.from(sampleClientString);
          const partiallyHashedData = concat([authData, await toHash(sampleClientBuffer)]);
          const generatedSignature = await signStringWithR1Key(generatedR1Key.privateKey, partiallyHashedData);
          assert(generatedSignature != null, "no signature generated");
          const fatSignature = encodeAbiParameters([
            { name: "authData", type: "bytes" },
            { name: "clientDataJson", type: "string" },
            { name: "rs", type: "bytes32[2]" },
            { name: "credentialId", type: "bytes" },
          ], [
            toHex(authData),
            sampleClientString,
            [toHex(normalizeR(generatedSignature.r)), toHex(normalizeS(generatedSignature.s))],
            credentialId,
          ]);

          const moduleSignature = encodeAbiParameters(
            [{ name: "signature", type: "bytes" }, { name: "moduleAddress", type: "address" }, { name: "validatorData", type: "bytes" }],
            [fatSignature, passKeyModuleAddress, "0x"]);
          return moduleSignature;
        },
=======
      const { proxyAccountAddress, signPayload } = await deployAccount();

      const sessionAccount = new SmartAccount({
        payloadSigner: signPayload,
>>>>>>> b3580c37
        address: proxyAccountAddress,
        secret: wallet.privateKey, // generatedR1Key.privateKey,
      }, provider);

      const aaTransaction = {
        to: wallet.address,
        type: 113,
        from: proxyAccountAddress,
        data: "0x",
        value: 0,
        chainId: (await provider.getNetwork()).chainId,
        nonce: await provider.getTransactionCount(proxyAccountAddress),
        gasPrice: await provider.getGasPrice(),
        gasLimit: 100_000_000n,
      };

      const signedTransaction = await sessionAccount.signTransaction(aaTransaction);
      const transactionResponse = await provider.broadcastTransaction(signedTransaction);
      const transactionReceipt = await transactionResponse.wait();
      expect(transactionReceipt.status).to.eq(1, "transaction should be successful");
      logInfo(`passkey transaction gas used: ${transactionReceipt?.gasUsed.toString()}`);
    });

    describe("isValidSignature", () => {
      it("should return bytes success (0x1626ba7e) for a valid signature from the owner", async () => {
        const { proxyAccountAddress, signPayload } = await deployAccount();
        const message = "Hello, world!";
        const messageHash = hashMessage(message);
        const signature = await signPayload(messageHash);
        const smartAccount = SsoAccount__factory.connect(proxyAccountAddress, provider);
        const result = await smartAccount.isValidSignature(
          toBytes(messageHash),
          signature,
        );
        expect(result).to.equal("0x1626ba7e"); // Magic value for valid signature
      });

      it("should return bytes failure (not 0x1626ba7e) for an invalid signature", async () => {
        const { proxyAccountAddress, signPayload } = await deployAccount();
        const message = "Hello, world!";
        const wrongMessage = "Wrong message";
        const messageHash = hashMessage(message);
        const wrongMessageHash = hashMessage(wrongMessage);
        const smartAccount = SsoAccount__factory.connect(proxyAccountAddress, provider);
        const invalidSignature = await signPayload(wrongMessageHash);
        const result = await smartAccount.isValidSignature(
          toBytes(messageHash),
          invalidSignature,
        );
        expect(result).to.not.equal("0x1626ba7e");
      });

      it("should return bytes failure for a signature from a non-owner", async () => {
        const signingAccount = await deployAccount();
        const verifiyingAccount = await deployAccount();
        const messageHash = hashMessage("Hello, world!");
        const signature = await signingAccount.signPayload(messageHash);
        const smartAccount = SsoAccount__factory.connect(verifiyingAccount.proxyAccountAddress, provider);
        const result = await smartAccount.isValidSignature(
          toBytes(messageHash),
          signature,
        );
        expect(result).to.not.equal("0x1626ba7e");
      });

      it("should return bytes failure for an empty signature", async () => {
        const smartAccount = SsoAccount__factory.connect(proxyAccountAddress, provider);
        const messageHash = hashMessage("Hello, world!");
        await expect(
          smartAccount.isValidSignature(toBytes(messageHash), "0x")).to.be.reverted;
      });
    });
  });

  it("should support ERC165 and IModuleValidator", async () => {
    const passkeyValidator = await deployValidator(wallet);
    const ierc165 = IERC165__factory.createInterface().getFunction("supportsInterface").selector;
    const erc165Supported = await passkeyValidator.supportsInterface(ierc165);
    assert(erc165Supported, "should support ERC165");

    const ivalidator = IModuleValidator__factory.createInterface();
    const xoredSelectors
      = BigInt(ivalidator.getFunction("validateSignature").selector)
      ^ BigInt(ivalidator.getFunction("validateTransaction").selector);
    const ivalidatorId = "0x" + xoredSelectors.toString(16).padStart(8, "0");
    const iModuleValidatorSupported = await passkeyValidator.supportsInterface(ivalidatorId);
    assert(iModuleValidatorSupported, "should support IModuleValidator");
  });

  describe("addValidationKey", () => {
    it("should save a passkey", async function () {
      const passkeyValidator = await deployValidator(wallet);
      const credentialId = toHex(randomBytes(64));

      const publicKeys = await getPublicKey(publicKeyEs256Bytes);
      const createdKey = await passkeyValidator.addValidationKey(credentialId, publicKeys, "http://localhost:5173");
      const keyReceipt = await createdKey.wait();
      assert(keyReceipt != null, "key was saved");
      assert(keyReceipt?.status == 1, "key was saved");
      logInfo(`gas used to save a passkey: ${keyReceipt.gasUsed.toString()}`);

      const accountAddress = await passkeyValidator.registeredAddress("http://localhost:5173", credentialId);
      assert(accountAddress == wallet.address, "saved account address");
    });

    it("should add a second validation key", async function () {
      const passkeyValidator = await deployValidator(wallet);
      const credentialId = toHex(randomBytes(64));
      const firstDomain = randomBytes(32).toString("hex");

      const publicKeys = await getPublicKey(publicKeyEs256Bytes);
      const initTransaction = await passkeyValidator.addValidationKey(credentialId, publicKeys, firstDomain);
      const initReceipt = await initTransaction.wait();
      assert(initReceipt?.status == 1, "first domain key was saved");

      const secondDomain = randomBytes(32).toString("hex");
      const secondCreatedKey = await passkeyValidator.addValidationKey(credentialId, publicKeys, secondDomain);
      const keyReceipt = await secondCreatedKey.wait();
      assert(keyReceipt?.status == 1, "second key was saved");

      await verifyKeyStorage(passkeyValidator, firstDomain, publicKeys, credentialId, wallet, "first domain");
      await verifyKeyStorage(passkeyValidator, secondDomain, publicKeys, credentialId, wallet, "second domain");
    });

    it("should add second key to the same domain", async () => {
      const passkeyValidator = await deployValidator(wallet);
      const keyDomain = randomBytes(32).toString("hex");
      const credentialId = toHex(randomBytes(64));
      const generatedR1Key = await generateES256R1Key();
      assert(generatedR1Key != null, "no key was generated");
<<<<<<< HEAD
      const [generatedX, generatedY] = await getRawPublicKeyFromCrpyto(generatedR1Key);
=======
      const [generatedX, generatedY] = await getRawPublicKeyFromCrypto(generatedR1Key);
>>>>>>> b3580c37
      const generatedKeyAdded = await passkeyValidator.addValidationKey(credentialId, [generatedX, generatedY], keyDomain);
      const receipt = await generatedKeyAdded.wait();
      assert(receipt?.status == 1, "generated key added");

      await verifyKeyStorage(passkeyValidator, keyDomain, [toHex(generatedX), toHex(generatedY)], credentialId, wallet, "first key");

      const nextR1Key = await generateES256R1Key();
      assert(nextR1Key != null, "no second key was generated");
<<<<<<< HEAD
      const [newX, newY] = await getRawPublicKeyFromCrpyto(nextR1Key);
      const keyUpdated = await passkeyValidator.addValidationKey(credentialId, [newX, newY], keyDomain);
      const keyUpdatedReceipt = await keyUpdated.wait();
      assert(keyUpdatedReceipt?.status == 1, "return false instead of revert");
=======
      const [newX, newY] = await getRawPublicKeyFromCrypto(nextR1Key);
      await expect(passkeyValidator.addValidationKey(credentialId, [newX, newY], keyDomain)).to.be.revertedWithCustomError(passkeyValidator, "KEY_EXISTS");
>>>>>>> b3580c37
      await verifyKeyStorage(passkeyValidator, keyDomain, [toHex(generatedX), toHex(generatedY)], credentialId, wallet, "ensure it was untouched");

      const newCredentialId = toHex(randomBytes(64));
      const nextKeyAdded = await passkeyValidator.addValidationKey(newCredentialId, [newX, newY], keyDomain);
      const newReceipt = await nextKeyAdded.wait();
      assert(newReceipt?.status == 1, "added new key, same domain");

      await verifyKeyStorage(passkeyValidator, keyDomain, [toHex(newX), toHex(newY)], newCredentialId, wallet, "different key, same domain");
      await verifyKeyStorage(passkeyValidator, keyDomain, [toHex(generatedX), toHex(generatedY)], credentialId, wallet, "not overwritten");
    });

    it("should allow clearing existing key", async () => {
      const passkeyValidator = await deployValidator(wallet);
      const generatedR1Key = await generateES256R1Key();
      assert(generatedR1Key != null, "no key was generated");
      const [generatedX, generatedY] = await getRawPublicKeyFromCrypto(generatedR1Key);
      const keyDomain = randomBytes(32).toString("hex");
      const credentialId = toHex(randomBytes(64));
      const generatedKeyAdded = await passkeyValidator.addValidationKey(credentialId, [generatedX, generatedY], keyDomain);
      const receipt = await generatedKeyAdded.wait();
      assert(receipt?.status == 1, "generated key added");
      await verifyKeyStorage(passkeyValidator, keyDomain, [toHex(generatedX), toHex(generatedY)], credentialId, wallet, "added");

      const emptyKeyAdded = await passkeyValidator.removeValidationKey(credentialId, keyDomain);
      const emptyReceipt = await emptyKeyAdded.wait();
      assert(emptyReceipt?.status == 1, "key removed");

      const zeroKey = new Uint8Array(32).fill(0);
      await verifyKeyStorage(passkeyValidator, keyDomain, [toHex(zeroKey), toHex(zeroKey)], credentialId, wallet, "key removed");

      const accountAddress = await passkeyValidator.registeredAddress(keyDomain, credentialId);
      assert(accountAddress == ZeroAddress, "removed account address");
    });

    it("should not allow clearing other sender keys", async () => {
      const passkeyValidator = await deployValidator(wallet);
      const generatedR1Key = await generateES256R1Key();
      assert(generatedR1Key != null, "no key was generated");
<<<<<<< HEAD
      const [generatedX, generatedY] = await getRawPublicKeyFromCrpyto(generatedR1Key);
=======
      const [generatedX, generatedY] = await getRawPublicKeyFromCrypto(generatedR1Key);
>>>>>>> b3580c37
      const keyDomain = randomBytes(32).toString("hex");
      const credentialId = toHex(randomBytes(64));
      const generatedKeyAdded = await passkeyValidator.addValidationKey(credentialId, [generatedX, generatedY], keyDomain);
      const receipt = await generatedKeyAdded.wait();
      assert(receipt?.status == 1, "generated key added");
      await verifyKeyStorage(passkeyValidator, keyDomain, [toHex(generatedX), toHex(generatedY)], credentialId, wallet, "added");

      expect(otherWallet.address).not.to.eq(wallet.address, "different wallet");
      const otherPasskeyValidator = await deployValidator(otherWallet);
      const otherGeneratedKeyAdded = await otherPasskeyValidator.addValidationKey(credentialId, [generatedX, generatedY], keyDomain);
      const duplicateKeyReceipt = await otherGeneratedKeyAdded.wait();
      assert(duplicateKeyReceipt?.status == 1, "attempted duplicate key");

      await verifyKeyStorage(passkeyValidator, keyDomain, [toHex(generatedX), toHex(generatedY)], credentialId, wallet, "old key remains after duplicate");

      const keyRemovalAttempt = await otherPasskeyValidator.removeValidationKey(credentialId, keyDomain);
      const keyRemovalAttemptReceipt = await keyRemovalAttempt.wait();
      assert(keyRemovalAttemptReceipt?.status == 1);

      await verifyKeyStorage(passkeyValidator, keyDomain, [toHex(generatedX), toHex(generatedY)], credentialId, wallet, "old key remains after removal");
    });
  });

  describe("validateSignature", () => {
    it("should validate signature", async function () {
      const passkeyValidator = await deployValidator(wallet);

      const publicKeys = await getPublicKey(ethersResponse.passkeyBytes);
      const fatSignature = encodeFatSignature(
        {
          authenticatorData: ethersResponse.authenticatorData,
          clientDataJSON: ethersResponse.clientData,
          signature: ethersResponse.b64SignedChallenge,
        },
        ethersResponse.credentialId,
      );

      const credentialId = toHex(base64UrlToUint8Array(ethersResponse.credentialId));
      await passkeyValidator.addValidationKey(credentialId, publicKeys, ethersResponse.expectedOrigin);

      // get the signature from the same place the checker gets it
      const clientDataJson = JSON.parse(new TextDecoder().decode(ethersResponse.clientDataBuffer));
      const signatureData = base64UrlToUint8Array(clientDataJson["challenge"]);

      const createdKey = await passkeyValidator.validateSignature(signatureData, fatSignature);
      assert(createdKey, "invalid sig");
    });
  });

  describe("webAuthVerify", () => {
    it("should verify a signature", async () => {
      const keyDomain = randomBytes(32).toString("hex");
      const sampleClientObject = {
        type: "webauthn.get",
        challenge: "iBBiiOGt1aSBy1WAuRGxqU7YzRM5oWpMA9g8MKydjPI",
        origin: keyDomain,
        crossOrigin: false,
      };
      const sampleClientString = JSON.stringify(sampleClientObject);
      const authData = toBuffer(ethersResponse.authenticatorData);
      const transactionHash = Buffer.from(sampleClientObject.challenge, "base64url");
      const isValidSignature = await validateSignatureTest(
        wallet,
        keyDomain,
        authData,
        normalizeS,
        normalizeR,
        sampleClientString,
        transactionHash,
      );
      assert(isValidSignature, "valid signature");
    });

    it("should verify a signature without cross-origin set", async () => {
      const keyDomain = randomBytes(32).toString("hex");
      const sampleClientObject = {
        type: "webauthn.get",
        challenge: "iBBiiOGt1aSBy1WAuRGxqU7YzRM5oWpMA9g8MKydjPI",
        origin: keyDomain,
      };
      const sampleClientString = JSON.stringify(sampleClientObject);
      const authData = toBuffer(ethersResponse.authenticatorData);
      const transactionHash = Buffer.from(sampleClientObject.challenge, "base64url");
      const isValidSignature = await validateSignatureTest(
        wallet,
        keyDomain,
        authData,
        normalizeS,
        normalizeR,
        sampleClientString,
        transactionHash,
      );
      assert(isValidSignature, "valid signature");
    });

    it("should fail to verify a signature with low-s", async () => {
      const keyDomain = randomBytes(32).toString("hex");
      const sampleClientObject = {
        type: "webauthn.get",
        challenge: "iBBiiOGt1aSBy1WAuRGxqU7YzRM5oWpMA9g8MKydjPI",
        origin: keyDomain,
        crossOrigin: false,
      };
      const sampleClientString = JSON.stringify(sampleClientObject);
      const authData = toBuffer(ethersResponse.authenticatorData);
      const transactionHash = Buffer.from(sampleClientObject.challenge, "base64url");
      const isValidSignature = await validateSignatureTest(
        wallet,
        keyDomain,
        authData,
        denormalizeS,
        normalizeR,
        sampleClientString,
        transactionHash,
      );
      assert(!isValidSignature, "invalid signature for s");
    });

    it("should fail to verify a signature with high-r", async () => {
      const keyDomain = randomBytes(32).toString("hex");
      const sampleClientObject = {
        type: "webauthn.get",
        challenge: "iBBiiOGt1aSBy1WAuRGxqU7YzRM5oWpMA9g8MKydjPI",
        origin: keyDomain,
        crossOrigin: false,
      };
      const sampleClientString = JSON.stringify(sampleClientObject);
      const authData = toBuffer(ethersResponse.authenticatorData);
      const transactionHash = Buffer.from(sampleClientObject.challenge, "base64url");
      const isValidSignature = await validateSignatureTest(
        wallet,
        keyDomain,
        authData,
        normalizeS,
        denormalizeR,
        sampleClientString,
        transactionHash,
      );
      assert(!isValidSignature, "invalid signature for s");
    });

    it("should fail to verify a signature with bad auth data", async () => {
      const keyDomain = randomBytes(32).toString("hex");
      const sampleClientObject = {
        type: "webauthn.get",
        challenge: "iBBiiOGt1aSBy1WAuRGxqU7YzRM5oWpMA9g8MKydjPI",
        origin: keyDomain,
        crossOrigin: false,
      };
      const sampleClientString = JSON.stringify(sampleClientObject);
      const invalidAuthData = toBuffer(ethersResponse.authenticatorData);
      invalidAuthData[32] = 0x00;
      const transactionHash = Buffer.from(sampleClientObject.challenge, "base64url");
      const isValidSignature = await validateSignatureTest(
        wallet,
        keyDomain,
        invalidAuthData,
        normalizeS,
        normalizeR,
        sampleClientString,
        transactionHash,
      );
      assert(!isValidSignature, "invalid signature for auth data");
    });

    it("should fail to verify a signature with duplicate json keys", async () => {
      const keyDomain = randomBytes(32).toString("hex");
      const sampleClientObject = {
        type: "webauthn.get",
        challenge: "iBBiiOGt1aSBy1WAuRGxqU7YzRM5oWpMA9g8MKydjPI",
        origin: keyDomain,
        crossOrigin: false,
      };
      // only the last of the duplicate keys is checked, and it is invalid
      const partialClientObject = {
        challenge: "jBBiiOGt1aSBy1WAuRGxqU7YzRM5oWpMA9g8MKydjPI",
      };
      const duplicatedClientString
        = JSON.stringify(sampleClientObject).slice(0, -1)
        + ","
        + JSON.stringify(partialClientObject).slice(1);
      const authData = toBuffer(ethersResponse.authenticatorData);
      const transactionHash = Buffer.from(sampleClientObject.challenge, "base64url");
      const isValidSignature = await validateSignatureTest(
        wallet,
        keyDomain,
        authData,
        normalizeS,
        normalizeR,
        duplicatedClientString,
        transactionHash,
      );
      assert(!isValidSignature, "invalid signature for client data json");
    });

    it("should fail to verify a signature with an empty json", async () => {
      const keyDomain = randomBytes(32).toString("hex");
      const sampleClientObject = {
      };
      const sampleClientString = JSON.stringify(sampleClientObject);
      const authData = toBuffer(ethersResponse.authenticatorData);
      const randomTransactionHash = Buffer.from(randomBytes(32));
      await expect(validateSignatureTest(
        wallet,
        keyDomain,
        authData,
        normalizeS,
        normalizeR,
        sampleClientString,
        randomTransactionHash,
      )).to.be.reverted;
    });

    it("should fail to verify a signature a mismached signature", async () => {
      const keyDomain = randomBytes(32).toString("hex");
      const sampleClientObject = {
        type: "webauthn.get",
        challenge: "iBBiiOGt1aSBy1WAuRGxqU7YzRM5oWpMA9g8MKydjPI",
        origin: keyDomain,
        crossOrigin: false,
      };
      const sampleClientString = JSON.stringify(sampleClientObject);
      const authData = toBuffer(ethersResponse.authenticatorData);
      const randomTransactionHash = Buffer.from(randomBytes(32));
      const isValidSignature = await validateSignatureTest(
        wallet,
        keyDomain,
        authData,
        normalizeS,
        normalizeR,
        sampleClientString,
        randomTransactionHash,
      );
      assert(!isValidSignature, "invalid signature for mismatched signature");
    });

    it("should fail to verify a signature a bad json type", async () => {
      const keyDomain = randomBytes(32).toString("hex");
      const sampleClientObject = {
        type: "webauthn.create",
        challenge: "iBBiiOGt1aSBy1WAuRGxqU7YzRM5oWpMA9g8MKydjPI",
        origin: keyDomain,
        crossOrigin: false,
      };
      const sampleClientString = JSON.stringify(sampleClientObject);
      const authData = toBuffer(ethersResponse.authenticatorData);
      const transactionHash = Buffer.from(sampleClientObject.challenge, "base64url");
      const isValidSignature = await validateSignatureTest(
        wallet,
        keyDomain,
        authData,
        normalizeS,
        normalizeR,
        sampleClientString,
        transactionHash,
      );
      assert(!isValidSignature, "invalid signature for bad type");
    });

    it("should fail to verify a signature a bad origin", async () => {
      const sampleClientObject = {
        type: "webauthn.get",
        challenge: "iBBiiOGt1aSBy1WAuRGxqU7YzRM5oWpMA9g8MKydjPI",
        origin: "http://badorigin.com",
        crossOrigin: false,
      };
      const keyDomain = randomBytes(32).toString("hex");
      const sampleClientString = JSON.stringify(sampleClientObject);
      const authData = toBuffer(ethersResponse.authenticatorData);
      const transactionHash = Buffer.from(sampleClientObject.challenge, "base64url");
      const isValidSignature = await validateSignatureTest(
        wallet,
        keyDomain,
        authData,
        normalizeS,
        normalizeR,
        sampleClientString,
        transactionHash,
      );
      assert(!isValidSignature, "invalid signature for bad origin");
    });
  });
});<|MERGE_RESOLUTION|>--- conflicted
+++ resolved
@@ -8,11 +8,7 @@
 import { randomBytes } from "crypto";
 import { parseEther, ZeroAddress } from "ethers";
 import * as hre from "hardhat";
-<<<<<<< HEAD
-import { encodeAbiParameters, Hex, hexToBytes, pad, toHex } from "viem";
-=======
 import { encodeAbiParameters, hashMessage, Hex, hexToBytes, pad, toBytes, toHex } from "viem";
->>>>>>> b3580c37
 import { SmartAccount, Wallet } from "zksync-ethers";
 import { base64UrlToUint8Array } from "zksync-sso/utils";
 
@@ -162,11 +158,7 @@
   return [`0x${Buffer.from(x).toString("hex")}`, `0x${Buffer.from(y).toString("hex")}`];
 }
 
-<<<<<<< HEAD
-export async function getRawPublicKeyFromCrpyto(cryptoKeyPair: CryptoKeyPair) {
-=======
 export async function getRawPublicKeyFromCrypto(cryptoKeyPair: CryptoKeyPair) {
->>>>>>> b3580c37
   const keyMaterial = await crypto.subtle.exportKey("raw", cryptoKeyPair.publicKey);
   return [new Uint8Array(keyMaterial.slice(1, 33)), new Uint8Array(keyMaterial.slice(33, 65))];
 }
@@ -405,11 +397,7 @@
   const credentialId = toHex(randomBytes(64));
 
   assert(generatedR1Key != null, "no key was generated");
-<<<<<<< HEAD
-  const [generatedX, generatedY] = await getRawPublicKeyFromCrpyto(generatedR1Key);
-=======
   const [generatedX, generatedY] = await getRawPublicKeyFromCrypto(generatedR1Key);
->>>>>>> b3580c37
   const addingKey = await passkeyValidator.addValidationKey(credentialId, [generatedX, generatedY], keyDomain);
   const addingKeyResult = await addingKey.wait();
   expect(addingKeyResult?.status).to.eq(1, "failed to add key during setup");
@@ -462,11 +450,7 @@
       const sampleDomain = "http://example.com";
       const generatedR1Key = await generateES256R1Key();
       assert(generatedR1Key != null, "no key was generated");
-<<<<<<< HEAD
-      const [generatedX, generatedY] = await getRawPublicKeyFromCrpyto(generatedR1Key);
-=======
       const [generatedX, generatedY] = await getRawPublicKeyFromCrypto(generatedR1Key);
->>>>>>> b3580c37
       const initPasskeyData = encodeKeyFromBytes(credentialId, [generatedX, generatedY], sampleDomain);
 
       const passKeyPayload = encodeAbiParameters(
@@ -489,9 +473,6 @@
       const receipt = await fundTx.wait();
       expect(receipt.status).to.eq(1, "send funds to proxy account");
 
-<<<<<<< HEAD
-      return { passKeyModuleContract, sampleDomain, proxyAccountAddress, generatedR1Key, passKeyModuleAddress, credentialId };
-=======
       const signPayload = async (hash: Hex) => {
         const authData = toBuffer(ethersResponse.authenticatorData);
         const sampleClientObject = {
@@ -524,7 +505,6 @@
       };
 
       return { passKeyModuleContract, sampleDomain, proxyAccountAddress, generatedR1Key, passKeyModuleAddress, credentialId, signPayload };
->>>>>>> b3580c37
     }
 
     it("should deploy proxy account via factory", async () => {
@@ -543,46 +523,10 @@
     });
 
     it("should sign transaction with passkey", async () => {
-<<<<<<< HEAD
-      const authData = toBuffer(ethersResponse.authenticatorData);
-      const { sampleDomain, proxyAccountAddress, generatedR1Key, passKeyModuleAddress, credentialId } = await deployAccount();
-
-      const sessionAccount = new SmartAccount({
-        payloadSigner: async (hash: Hex) => {
-          const sampleClientObject = {
-            type: "webauthn.get",
-            challenge: fromBuffer(hexToBytes(hash)),
-            origin: sampleDomain,
-            crossOrigin: false,
-          };
-          const sampleClientString = JSON.stringify(sampleClientObject);
-          const sampleClientBuffer = Buffer.from(sampleClientString);
-          const partiallyHashedData = concat([authData, await toHash(sampleClientBuffer)]);
-          const generatedSignature = await signStringWithR1Key(generatedR1Key.privateKey, partiallyHashedData);
-          assert(generatedSignature != null, "no signature generated");
-          const fatSignature = encodeAbiParameters([
-            { name: "authData", type: "bytes" },
-            { name: "clientDataJson", type: "string" },
-            { name: "rs", type: "bytes32[2]" },
-            { name: "credentialId", type: "bytes" },
-          ], [
-            toHex(authData),
-            sampleClientString,
-            [toHex(normalizeR(generatedSignature.r)), toHex(normalizeS(generatedSignature.s))],
-            credentialId,
-          ]);
-
-          const moduleSignature = encodeAbiParameters(
-            [{ name: "signature", type: "bytes" }, { name: "moduleAddress", type: "address" }, { name: "validatorData", type: "bytes" }],
-            [fatSignature, passKeyModuleAddress, "0x"]);
-          return moduleSignature;
-        },
-=======
       const { proxyAccountAddress, signPayload } = await deployAccount();
 
       const sessionAccount = new SmartAccount({
         payloadSigner: signPayload,
->>>>>>> b3580c37
         address: proxyAccountAddress,
         secret: wallet.privateKey, // generatedR1Key.privateKey,
       }, provider);
@@ -713,11 +657,7 @@
       const credentialId = toHex(randomBytes(64));
       const generatedR1Key = await generateES256R1Key();
       assert(generatedR1Key != null, "no key was generated");
-<<<<<<< HEAD
-      const [generatedX, generatedY] = await getRawPublicKeyFromCrpyto(generatedR1Key);
-=======
       const [generatedX, generatedY] = await getRawPublicKeyFromCrypto(generatedR1Key);
->>>>>>> b3580c37
       const generatedKeyAdded = await passkeyValidator.addValidationKey(credentialId, [generatedX, generatedY], keyDomain);
       const receipt = await generatedKeyAdded.wait();
       assert(receipt?.status == 1, "generated key added");
@@ -726,15 +666,8 @@
 
       const nextR1Key = await generateES256R1Key();
       assert(nextR1Key != null, "no second key was generated");
-<<<<<<< HEAD
-      const [newX, newY] = await getRawPublicKeyFromCrpyto(nextR1Key);
-      const keyUpdated = await passkeyValidator.addValidationKey(credentialId, [newX, newY], keyDomain);
-      const keyUpdatedReceipt = await keyUpdated.wait();
-      assert(keyUpdatedReceipt?.status == 1, "return false instead of revert");
-=======
       const [newX, newY] = await getRawPublicKeyFromCrypto(nextR1Key);
       await expect(passkeyValidator.addValidationKey(credentialId, [newX, newY], keyDomain)).to.be.revertedWithCustomError(passkeyValidator, "KEY_EXISTS");
->>>>>>> b3580c37
       await verifyKeyStorage(passkeyValidator, keyDomain, [toHex(generatedX), toHex(generatedY)], credentialId, wallet, "ensure it was untouched");
 
       const newCredentialId = toHex(randomBytes(64));
@@ -773,11 +706,7 @@
       const passkeyValidator = await deployValidator(wallet);
       const generatedR1Key = await generateES256R1Key();
       assert(generatedR1Key != null, "no key was generated");
-<<<<<<< HEAD
-      const [generatedX, generatedY] = await getRawPublicKeyFromCrpyto(generatedR1Key);
-=======
       const [generatedX, generatedY] = await getRawPublicKeyFromCrypto(generatedR1Key);
->>>>>>> b3580c37
       const keyDomain = randomBytes(32).toString("hex");
       const credentialId = toHex(randomBytes(64));
       const generatedKeyAdded = await passkeyValidator.addValidationKey(credentialId, [generatedX, generatedY], keyDomain);
