import { assert, expect } from "chai";
import { parseEther, randomBytes } from "ethers";
import { ethers, Wallet, ZeroAddress } from "ethers";
import hre from "hardhat";
import { it } from "mocha";
import { SmartAccount, utils } from "zksync-ethers";

import type { ERC20 } from "../typechain-types";
import type { IPaymasterFlow, SsoBeacon, TestPaymaster } from "../typechain-types";
import { SessionKeyValidator__factory, SsoAccount__factory, SsoBeacon__factory, TestPaymaster__factory } from "../typechain-types";
import type { SessionLib } from "../typechain-types/src/validators/SessionKeyValidator";
import { ContractFixtures, getProvider, logInfo } from "./utils";

const fixtures = new ContractFixtures();
const abiCoder = new ethers.AbiCoder();
const provider = getProvider();
const sessionSpecAbi = SessionKeyValidator__factory.createInterface().getFunction("createSession").inputs[0];

enum Condition {
  Unconstrained = 0,
  Equal = 1,
  Greater = 2,
  Less = 3,
  GreaterEqual = 4,
  LessEqual = 5,
  NotEqual = 6,
}

enum LimitType {
  Unlimited = 0,
  Lifetime = 1,
  Allowance = 2,
}

type PartialLimit = {
  limit: ethers.BigNumberish;
  period?: ethers.BigNumberish;
};

type PartialSession = {
  expiresAt?: number;
  feeLimit?: PartialLimit;
  callPolicies?: {
    target: string;
    selector?: string;
    maxValuePerUse?: ethers.BigNumberish;
    valueLimit?: PartialLimit;
    constraints?: {
      condition?: Condition;
      index: ethers.BigNumberish;
      refValue?: ethers.BytesLike;
      limit?: PartialLimit;
    }[];
  }[];
  transferPolicies?: {
    target: string;
    maxValuePerUse?: ethers.BigNumberish;
    valueLimit?: PartialLimit;
  }[];
};

type PaymasterParams = {
  paymaster: string;
  paymasterInput: string;
};

interface TransactionLike extends ethers.TransactionLike {
  periodIds?: number[];
  paymasterParams?: PaymasterParams;
  customData?: {
    gasPerPubdata: number;
    customSignature?: string;
    paymasterParams?: PaymasterParams;
  };
}

async function getTimestamp() {
  if (hre.network.name == "inMemoryNode") {
    return Math.floor(await provider.send("config_getCurrentTimestamp", []));
  } else {
    return Math.floor(Date.now() / 1000);
  }
}

function getLimit(limit?: PartialLimit): SessionLib.UsageLimitStruct {
  return limit == null
    ? {
        limitType: LimitType.Unlimited,
        limit: 0,
        period: 0,
      }
    : limit.period == null
      ? {
          limitType: LimitType.Lifetime,
          limit: limit.limit,
          period: 0,
        }
      : {
          limitType: LimitType.Allowance,
          limit: limit.limit,
          period: limit.period,
        };
}

class SessionTester {
  public sessionOwner: Wallet;
  public session: SessionLib.SessionSpecStruct;
  public sessionAccount: SmartAccount;
  // having this is a bit hacky, but it's so we can provide correct period ids in the signature
  aaTransaction: TransactionLike;

  constructor(public proxyAccountAddress: string, sessionKeyModuleAddress: string) {
    this.sessionOwner = new Wallet(Wallet.createRandom().privateKey, provider);
    this.sessionAccount = new SmartAccount({
      payloadSigner: async (hash) => abiCoder.encode(
        ["bytes", "address", "bytes"],
        [
          this.sessionOwner.signingKey.sign(hash).serialized,
          sessionKeyModuleAddress,
          abiCoder.encode(
            [sessionSpecAbi, "uint64[]"],
            [
              this.session,
              this.aaTransaction.periodIds
                ? this.aaTransaction.periodIds
                : await this.periodIds(this.aaTransaction.to!, this.aaTransaction.data?.slice(0, 10)),
            ],
          ),
        ],
      ),
      address: this.proxyAccountAddress,
      secret: this.sessionOwner.privateKey,
    }, provider);
  }

  async createSession(newSession: PartialSession) {
    const sessionKeyModuleContract = await fixtures.getSessionKeyContract();
    this.session = this.getSession(newSession);
    const oldState = await sessionKeyModuleContract.sessionState(this.proxyAccountAddress, this.session);
    expect(oldState.status).to.equal(0, "session should not exist yet");
    const data = sessionKeyModuleContract.interface.encodeFunctionData("createSession", [this.session]);
    await this.sendAaTx(await sessionKeyModuleContract.getAddress(), data);
    const newState = await sessionKeyModuleContract.sessionState(this.proxyAccountAddress, this.session);
    expect(newState.status).to.equal(1, "session should be active");
  }

  encodeSession() {
    return abiCoder.encode([sessionSpecAbi], [this.session]);
  }

  async periodIds(target: string, selector?: string) {
    const timestamp = await getTimestamp();

    const getId = (limit: SessionLib.UsageLimitStruct) => {
      if (limit.limitType == LimitType.Allowance) {
        return Math.floor(timestamp / Number(limit.period));
      }
      return 0;
    };

    const isTransfer = selector == null || ethers.getBytes(selector).length < 4;
    const policy: SessionLib.CallSpecStruct | SessionLib.TransferSpecStruct | undefined = isTransfer
      ? this.session.transferPolicies.find((policy) => policy.target == target)
      : this.session.callPolicies.find((policy) => policy.target == target && ethers.hexlify(policy.selector) == selector);

    if (policy == null) {
      throw new Error("Transaction does not fit any policy");
    }

    const periodIds = [
      getId(this.session.feeLimit),
      getId(policy.valueLimit),
      ...(isTransfer ? [] : (<SessionLib.CallSpecStruct>policy).constraints.map((constraint) => getId(constraint.limit))),
    ];
    return periodIds;
  }

  async revokeKey() {
    const sessionKeyModuleContract = await fixtures.getSessionKeyContract();
    const oldState = await sessionKeyModuleContract.sessionState(this.proxyAccountAddress, this.session);
    expect(oldState.status).to.equal(1, "session should be active");
    const sessionHash = ethers.keccak256(this.encodeSession());
    const data = sessionKeyModuleContract.interface.encodeFunctionData("revokeKey", [sessionHash]);
    await this.sendAaTx(await sessionKeyModuleContract.getAddress(), data);
    const newState = await sessionKeyModuleContract.sessionState(this.proxyAccountAddress, this.session);
    expect(newState.status).to.equal(2, "session should be revoked");
  }

  async sendAaTx(to: string, data: string) {
    const smartAccount = new SmartAccount({
      address: this.proxyAccountAddress,
      secret: fixtures.wallet.privateKey,
    }, provider);

    const aaTx = {
      ...await this.aaTxTemplate(),
      to,
      data,
    };
    aaTx.gasLimit = await provider.estimateGas(aaTx);

    const signedTransaction = await smartAccount.signTransaction(aaTx);
    const tx = await provider.broadcastTransaction(signedTransaction);
    const receipt = await tx.wait();
    logInfo(`transaction gas used: ${receipt.gasUsed.toString()}`);
  }

  async sessionTxSuccess(tx: TransactionLike = {}) {
    const periodIds = tx.periodIds ?? await this.periodIds(tx.to!, tx.data?.slice(0, 10));
    this.aaTransaction = {
      ...await this.aaTxTemplate(periodIds),
      ...tx,
    };
    this.aaTransaction.customData!.paymasterParams ??= tx.paymasterParams;
    this.aaTransaction.gasLimit = await provider.estimateGas(this.aaTransaction);
    logInfo(`\`sessionTx\` gas estimated: ${this.aaTransaction.gasLimit}`);

    const signedTransaction = await this.sessionAccount.signTransaction(this.aaTransaction);
    const sentTx = await provider.broadcastTransaction(signedTransaction);
    const receipt = await sentTx.wait();
    logInfo(`\`sessionTx\` gas used: ${receipt.gasUsed}`);
  }

  async sessionTxFail(tx: TransactionLike = {}) {
    const periodIds = tx.periodIds ?? await this.periodIds(tx.to!, tx.data?.slice(0, 10));
    this.aaTransaction = {
      ...await this.aaTxTemplate(periodIds),
      gasLimit: 100_000_000n,
      ...tx,
    };
    this.aaTransaction.customData!.paymasterParams ??= tx.paymasterParams;

    const signedTransaction = await this.sessionAccount.signTransaction(this.aaTransaction);
    await expect(provider.broadcastTransaction(signedTransaction)).to.be.reverted;
  };

  getSession(session: PartialSession): SessionLib.SessionSpecStruct {
    return {
      signer: this.sessionOwner.address,
      expiresAt: session.expiresAt ?? Math.floor(Date.now() / 1000) + 60 * 60 * 24,
      // unlimited fees are not safe
      feeLimit: session.feeLimit ? getLimit(session.feeLimit) : getLimit({ limit: parseEther("0.1") }),
      callPolicies: session.callPolicies?.map((policy) => ({
        target: policy.target,
        selector: policy.selector ?? "0x00000000",
        maxValuePerUse: policy.maxValuePerUse ?? 0,
        valueLimit: getLimit(policy.valueLimit),
        constraints: policy.constraints?.map((constraint) => ({
          condition: constraint.condition ?? 0,
          index: constraint.index,
          refValue: constraint.refValue ?? ethers.ZeroHash,
          limit: getLimit(constraint.limit),
        })) ?? [],
      })) ?? [],
      transferPolicies: session.transferPolicies?.map((policy) => ({
        target: policy.target,
        maxValuePerUse: policy.maxValuePerUse ?? 0,
        valueLimit: getLimit(policy.valueLimit),
      })) ?? [],
    };
  }

  async aaTxTemplate(periodIds?: number[]) {
    return {
      type: 113,
      from: this.proxyAccountAddress,
      data: "0x",
      value: 0,
      chainId: (await provider.getNetwork()).chainId,
      nonce: await provider.getTransactionCount(this.proxyAccountAddress),
      gasPrice: await provider.getGasPrice(),
      customData: {
        gasPerPubdata: utils.DEFAULT_GAS_PER_PUBDATA_LIMIT,
        customSignature: periodIds
          ? abiCoder.encode(
            ["bytes", "address", "bytes"],
            [
              ethers.zeroPadValue("0x1b", 65),
              await fixtures.getSessionKeyModuleAddress(),
              abiCoder.encode(
                [sessionSpecAbi, "uint64[]"],
                [this.session, periodIds],
              ),
            ],
          )
          : undefined,
      },
      gasLimit: 0n,
    };
  }
}

describe("SessionKeyModule tests", function () {
  let proxyAccountAddress: string;

  (hre.network.name == "dockerizedNode" ? it : it.skip)("should deposit funds", async () => {
    const deposit = await fixtures.wallet.deposit({
      token: utils.ETH_ADDRESS,
      amount: parseEther("10"),
    });
    await deposit.waitL1Commit();
  });

  it("should deploy all contracts", async () => {
    const verifierContract = await fixtures.getWebAuthnVerifierContract();
    assert(verifierContract != null, "No verifier deployed");
    const sessionModuleContract = await fixtures.getSessionKeyContract();
    assert(sessionModuleContract != null, "No session module deployed");
    const ssoContract = await fixtures.getAccountImplContract();
    assert(ssoContract != null, "No SSO Account deployed");
    const beaconContract = await fixtures.getBeaconContract();
    assert(beaconContract != null, "No Beacon deployed");
    const factoryContract = await fixtures.getAaFactory();
    assert(factoryContract != null, "No AA Factory deployed");
    const guardianRecoveryContract = await fixtures.getGuardianRecoveryValidator();
    assert(guardianRecoveryContract != null, "No Guardian Recovery deployed");
<<<<<<< HEAD
    const oidcRecoveryContract = await fixtures.getOidcRecoveryValidator();
    assert(oidcRecoveryContract != null, "No Oidc Recovery deployed");
=======
>>>>>>> b3580c37
    const authServerPaymaster = await fixtures.deployExampleAuthServerPaymaster(
      await factoryContract.getAddress(),
      await sessionModuleContract.getAddress(),
      await guardianRecoveryContract.getAddress(),
      await verifierContract.getAddress(),
<<<<<<< HEAD
      await oidcRecoveryContract.getAddress(),
=======
>>>>>>> b3580c37
    );
    assert(authServerPaymaster != null, "No Auth Server Paymaster deployed");

    logInfo(`SSO Account Address            : ${await ssoContract.getAddress()}`);
    logInfo(`Beacon Address                 : ${await beaconContract.getAddress()}`);
    logInfo(`Session Address                : ${await sessionModuleContract.getAddress()}`);
    logInfo(`Passkey Address                : ${await verifierContract.getAddress()}`);
    logInfo(`Account Factory Address        : ${await factoryContract.getAddress()}`);
    logInfo(`Auth Server Paymaster Address  : ${await authServerPaymaster.getAddress()}`);
  });

  it("should deploy proxy account via factory", async () => {
    const factoryContract = await fixtures.getAaFactory();
    const sessionKeyModuleAddress = await fixtures.getSessionKeyModuleAddress();
    const transferSessionTarget = Wallet.createRandom().address;
    const sessionKeyModuleContract = await fixtures.getSessionKeyContract();

    // create a session to encode (before the account is deployed)
    const args = await factoryContract.getEncodedBeacon();
    const randomSalt = randomBytes(32);
    const bytecodeHash = await factoryContract.beaconProxyBytecodeHash();
    const factoryAddress = await factoryContract.getAddress();
    const standardCreate2Address = utils.create2Address(factoryAddress, bytecodeHash, randomSalt, args);
    const tester = new SessionTester(standardCreate2Address, await fixtures.getSessionKeyModuleAddress());
    const initialSession = tester.getSession({
      transferPolicies: [{
        target: transferSessionTarget,
        maxValuePerUse: parseEther("0.01"),
      }],
    });
    const initSessionData = abiCoder.encode(sessionKeyModuleContract.interface.getFunction("createSession").inputs, [initialSession]);

    const sessionKeyPayload = abiCoder.encode(["address", "bytes"], [sessionKeyModuleAddress, initSessionData]);
    const deployTx = await factoryContract.deployProxySsoAccount(
      randomSalt,
      [sessionKeyPayload],
      [fixtures.wallet.address],
    );

    const deployTxReceipt = await deployTx.wait();
    logInfo(`\`deployProxySsoAccount\` gas used: ${deployTxReceipt?.gasUsed.toString()}`);

    proxyAccountAddress = deployTxReceipt!.contractAddress!;
    expect(proxyAccountAddress, "the proxy account location via logs").to.not.equal(ZeroAddress, "be a valid address");

    const fundTx = await fixtures.wallet.sendTransaction({ value: parseEther("1"), to: proxyAccountAddress });
    await fundTx.wait();

    const initState = await sessionKeyModuleContract.sessionState(proxyAccountAddress, initialSession);
    expect(initState.status).to.equal(1, "initial session should be active");

    const account = SsoAccount__factory.connect(proxyAccountAddress, provider);
    assert(await account.isK1Owner(fixtures.wallet.address));
    assert(!await account.isHook(sessionKeyModuleAddress), "session key module should not be an execution hook");
    assert(await account.isModuleValidator(sessionKeyModuleAddress), "session key module should be a validator");
  });

  describe("Value transfer limit tests", function () {
    let tester: SessionTester;
    const sessionTarget = Wallet.createRandom().address;

    it("should create a session", async () => {
      tester = new SessionTester(proxyAccountAddress, await fixtures.getSessionKeyModuleAddress());
      await tester.createSession({
        transferPolicies: [{
          target: sessionTarget,
          maxValuePerUse: parseEther("0.01"),
        }],
      });
    });

    it("should use a session key to send a transaction", async () => {
      await tester.sessionTxSuccess({
        to: sessionTarget,
        value: parseEther("0.01"),
      });
      expect(await provider.getBalance(sessionTarget))
        .to.equal(parseEther("0.01"), "session target should have received the funds");
    });

    it("should reject a session key transaction that goes over limit", async () => {
      await tester.sessionTxFail({
        to: sessionTarget,
        value: parseEther("0.02"),
      });
    });
  });

  describe("ERC20 transfer limit tests", function () {
    let tester: SessionTester;
    let erc20: ERC20;
    const sessionTarget = Wallet.createRandom().address;

    before("should deploy and mint an ERC20 token", async () => {
      erc20 = await fixtures.deployERC20(proxyAccountAddress);
      expect(await erc20.balanceOf(proxyAccountAddress)).to.equal(10n ** 18n, "should have some tokens");
      tester = new SessionTester(proxyAccountAddress, await fixtures.getSessionKeyModuleAddress());
    });

    it("should create a session", async () => {
      await tester.createSession({
        callPolicies: [{
          target: await erc20.getAddress(),
          selector: erc20.interface.getFunction("transfer").selector,
          constraints: [
            // can only transfer to sessionTarget
            {
              index: 0,
              refValue: ethers.zeroPadValue(sessionTarget, 32),
              condition: Condition.Equal,
            },
            // can only transfer upto 1000 tokens per tx
            // can only transfer upto 1500 tokens in total
            {
              index: 1,
              refValue: ethers.toBeHex(1000, 32),
              condition: Condition.LessEqual,
              limit: { limit: 1500 },
            },
          ],
        }],
      });
    });

    it("should reject a session key transaction to wrong target", async () => {
      await tester.sessionTxFail({
        to: await erc20.getAddress(),
        data: erc20.interface.encodeFunctionData("transfer", [Wallet.createRandom().address, 1n]),
      });
    });

    it("should reject a session key transaction that goes over per-tx limit", async () => {
      await tester.sessionTxFail({
        to: await erc20.getAddress(),
        data: erc20.interface.encodeFunctionData("transfer", [sessionTarget, 1001n]),
      });
    });

    it("should successfully send a session key transaction", async () => {
      await tester.sessionTxSuccess({
        to: await erc20.getAddress(),
        data: erc20.interface.encodeFunctionData("transfer", [sessionTarget, 1000n]),
      });
      expect(await erc20.balanceOf(sessionTarget))
        .to.equal(1000n, "session target should have received the tokens");
    });

    it("should reject a session key transaction that goes over total limit", async () => {
      const sessionKeyModuleContract = await fixtures.getSessionKeyContract();
      const remainingLimits = await sessionKeyModuleContract.sessionState(proxyAccountAddress, tester.session);
      expect(remainingLimits.callParams[0].remaining).to.equal(500n, "should have 500 tokens remaining in allowance");

      await tester.sessionTxFail({
        to: await erc20.getAddress(),
        data: erc20.interface.encodeFunctionData("transfer", [sessionTarget, 501n]),
      });
    });

    it("should successfully revoke a session key", async () => {
      await tester.revokeKey();
    });

    it("should reject a revoked session key transaction", async () => {
      await tester.sessionTxFail({
        to: await erc20.getAddress(),
        data: erc20.interface.encodeFunctionData("transfer", [sessionTarget, 1n]),
      });
    });
  });

  (hre.network.name == "inMemoryNode" ? describe : describe.skip)("Timestamp-based tests", function () {
    let tester: SessionTester;
    const sessionTarget = Wallet.createRandom().address;
    const period = 120;

    it("should create a session", async () => {
      tester = new SessionTester(proxyAccountAddress, await fixtures.getSessionKeyModuleAddress());
      await tester.createSession({
        expiresAt: await getTimestamp() + period * 3,
        transferPolicies: [{
          target: sessionTarget,
          maxValuePerUse: parseEther("0.01"),
          valueLimit: {
            limit: parseEther("0.015"),
            period,
          },
        }],
      });
    });

    it("should use a session key to send a transaction", async () => {
      // We have to wait until the next period starts
      const timestamp = Math.floor(await provider.send("config_getCurrentTimestamp", []));
      await provider.send("evm_increaseTime", [period - (timestamp % period)]);
      // NOTE: this only works because `period` is > 60 seconds, since the default is
      // `timestamp_asserter.min_time_till_end_sec = 60`
      // We can sidestep the waiting by calling `evm_increaseTime` directly during the test,
      // but also meaans that in production, creating sessions that expire in < 60 seconds is useless.
      // Same goes for allowance time periods with duration < 60 seconds.
      await tester.sessionTxSuccess({
        to: sessionTarget,
        value: parseEther("0.01"),
      });
    });

    it("should reject a transaction that goes over allowance limit", async () => {
      await tester.sessionTxFail({
        to: sessionTarget,
        value: parseEther("0.01"),
      });
    });

    it("should wait until allowance renews and send a transaction", async () => {
      await provider.send("evm_increaseTime", [period]);
      await tester.sessionTxSuccess({
        to: sessionTarget,
        value: parseEther("0.01"),
      });
    });

    // TODO: check error messages as well
    it("should reject a transaction with an expired session", async () => {
      await provider.send("evm_increaseTime", [period * 2]);
      await tester.sessionTxFail({
        to: sessionTarget,
        value: parseEther("0.01"),
      });
    });
  });

  describe("Upgrade tests", function () {
    let beacon: SsoBeacon;

    it("should check implementation address", async () => {
      beacon = SsoBeacon__factory.connect(await fixtures.getBeaconAddress(), fixtures.wallet);
      expect(await beacon.implementation()).to.equal(await fixtures.getAccountImplAddress());
    });

    it("should upgrade implementation", async () => {
      const newImpl = await hre.deployer.deploy("Dummy", []);
      await beacon.upgradeTo(await newImpl.getAddress());
      expect(await beacon.implementation()).to.equal(await newImpl.getAddress());
    });

    it("should check that proxy uses new implementation", async () => {
      const proxy = new ethers.Contract(proxyAccountAddress, ["function dummy() pure returns (string)"], provider);
      expect(await proxy.dummy()).to.equal("dummy");
    });

    it("should upgrade implementation back", async () => {
      await beacon.upgradeTo(await fixtures.getAccountImplAddress());
      expect(await beacon.implementation()).to.equal(await fixtures.getAccountImplAddress());
    });
  });

  describe("Fee limit & Paymaster tests", function () {
    let tester: SessionTester;
    let erc20: ERC20;
    let paymaster: TestPaymaster;
    const sessionTarget = Wallet.createRandom().address;
    let paymasterFlow: IPaymasterFlow;

    before("should deploy ERC20 token and test paymaster", async () => {
      erc20 = await fixtures.deployERC20(proxyAccountAddress);
      expect(await erc20.balanceOf(proxyAccountAddress)).to.gt(10n ** 15n, "should have some tokens");
      paymaster = await fixtures.deployTestPaymaster();
      paymasterFlow = await hre.ethers.getContractAt("IPaymasterFlow", ethers.ZeroAddress);
      tester = new SessionTester(proxyAccountAddress, await fixtures.getSessionKeyModuleAddress());
      // fund paymaster
      const tx = await fixtures.wallet.sendTransaction({ to: await paymaster.getAddress(), value: parseEther("1") });
      await tx.wait();
    });

    it("should create a session with a fee limit", async () => {
      await tester.createSession({
        feeLimit: {
          limit: parseEther("0.01"),
        },
        transferPolicies: [{
          target: sessionTarget,
          maxValuePerUse: parseEther("0.01"),
        }],
      });
    });

    it("should update fee limit after sending a transaction", async () => {
      await tester.sessionTxSuccess({
        to: sessionTarget,
        value: parseEther("0.01"),
      });
      // @ts-ignore
      const gas = tester.aaTransaction.gasLimit * tester.aaTransaction.gasPrice;
      const sessionKeyModuleContract = await fixtures.getSessionKeyContract();
      const state = await sessionKeyModuleContract.sessionState(proxyAccountAddress, tester.session);
      expect(state.feesRemaining).to.equal(parseEther("0.01") - gas, "should have deducted gas fees");
      expect(await provider.getBalance(sessionTarget)).to.equal(parseEther("0.01"), "session target should have received the funds");
    });

    it("should send a transaction using general paymaster and ignore fee limit", async () => {
      const sessionKeyModuleContract = await fixtures.getSessionKeyContract();
      const oldState = await sessionKeyModuleContract.sessionState(proxyAccountAddress, tester.session);
      await tester.sessionTxSuccess({
        to: sessionTarget,
        value: parseEther("0.01"),
        paymasterParams: {
          paymaster: await paymaster.getAddress(),
          paymasterInput: paymasterFlow.interface.encodeFunctionData("general", ["0x"]),
        },
      });
      const newState = await sessionKeyModuleContract.sessionState(proxyAccountAddress, tester.session);
      expect(newState.feesRemaining).to.equal(oldState.feesRemaining, "should not have deducted fees");
      expect(await provider.getBalance(sessionTarget)).to.equal(parseEther("0.02"), "session target should have received the funds");
    });

    it("should fail sending a transaction using approval-based paymaster", async () => {
      await tester.sessionTxFail({
        to: sessionTarget,
        value: parseEther("0.01"),
        paymasterParams: {
          paymaster: await paymaster.getAddress(),
          paymasterInput: paymasterFlow.interface.encodeFunctionData("approvalBased", [await erc20.getAddress(), 1000, "0x"]),
        },
        periodIds: [0, 0],
      });
    });

    it("should create a different session that allows paying fees with ERC20", async () => {
      await tester.createSession({
        feeLimit: { limit: 0 },
        transferPolicies: [{
          target: sessionTarget,
          maxValuePerUse: parseEther("0.01"),
        }],
        callPolicies: [{
          target: await erc20.getAddress(),
          selector: erc20.interface.getFunction("approve").selector,
          constraints: [
            // // spender is paymaster
            {
              index: 0,
              refValue: ethers.zeroPadValue(await paymaster.getAddress(), 32),
              condition: Condition.Equal,
            },
            // // amount is 1000 tokens (lifetime limit)
            {
              index: 1,
              limit: { limit: 1000 },
            },
          ],
        }],
      });
    });

    it("should send a transaction using approval-based paymaster", async () => {
      const sessionKeyModuleContract = await fixtures.getSessionKeyContract();
      let state = await sessionKeyModuleContract.sessionState(proxyAccountAddress, tester.session);
      expect(state.callParams[0].remaining).to.equal(1000, "should have 1000 tokens remaining to approve");
      const oldPaymasterBalance = await erc20.balanceOf(await paymaster.getAddress());
      await tester.sessionTxSuccess({
        to: sessionTarget,
        value: parseEther("0.01"),
        paymasterParams: {
          paymaster: await paymaster.getAddress(),
          paymasterInput: paymasterFlow.interface.encodeFunctionData("approvalBased", [await erc20.getAddress(), 1000, "0x"]),
        },
        periodIds: [0, 0, 0, 0],
      });
      const newPaymasterBalance = await erc20.balanceOf(await paymaster.getAddress());
      expect(newPaymasterBalance).to.equal(oldPaymasterBalance + 1000n, "paymaster should have received the approved amount");
      state = await sessionKeyModuleContract.sessionState(proxyAccountAddress, tester.session);
      expect(state.callParams[0].remaining).to.equal(0, "should have deducted the approved amount");
      expect(await provider.getBalance(sessionTarget)).to.equal(parseEther("0.03"), "session target should have received the funds");
    });
  });

  describe("Module install/uninstall tests", function () {
    const ssoAbi = SsoAccount__factory.createInterface();
    let sessionModuleAddress: string;
    let tester: SessionTester;

    before(async () => {
      sessionModuleAddress = await fixtures.getSessionKeyModuleAddress();
      tester = new SessionTester(proxyAccountAddress, sessionModuleAddress);
    });

    it("should revoke all sessions", async () => {
      const sessionKeyModuleContract = await fixtures.getSessionKeyContract();
      const createdSessions = await sessionKeyModuleContract.queryFilter(sessionKeyModuleContract.filters.SessionCreated(proxyAccountAddress));
      const revokedSessions = await sessionKeyModuleContract.queryFilter(sessionKeyModuleContract.filters.SessionRevoked(proxyAccountAddress));
      const activeSessions = createdSessions
        .map((event) => event.args.sessionHash)
        .filter((hash) => revokedSessions.every((revoked) => revoked.args.sessionHash != hash));
      await tester.sendAaTx(
        await sessionKeyModuleContract.getAddress(),
        sessionKeyModuleContract.interface.encodeFunctionData("revokeKeys", [activeSessions]),
      );
    });

    it("should uninstall the module", async () => {
      await tester.sendAaTx(proxyAccountAddress, ssoAbi.encodeFunctionData("removeModuleValidator", [
        sessionModuleAddress,
        abiCoder.encode(["bytes32[]"], [[]]),
      ]));
    });

    it("should reinstall the module", async () => {
      await tester.sendAaTx(proxyAccountAddress, ssoAbi.encodeFunctionData("addModuleValidator", [sessionModuleAddress, "0x"]));
    });

    it("should unlink the module ignoring reverts", async () => {
      // passing "0x" as the second argument would revert normally
      await tester.sendAaTx(proxyAccountAddress, ssoAbi.encodeFunctionData("unlinkModuleValidator", [sessionModuleAddress, "0x"]));
    });
  });
});<|MERGE_RESOLUTION|>--- conflicted
+++ resolved
@@ -314,20 +314,11 @@
     assert(factoryContract != null, "No AA Factory deployed");
     const guardianRecoveryContract = await fixtures.getGuardianRecoveryValidator();
     assert(guardianRecoveryContract != null, "No Guardian Recovery deployed");
-<<<<<<< HEAD
-    const oidcRecoveryContract = await fixtures.getOidcRecoveryValidator();
-    assert(oidcRecoveryContract != null, "No Oidc Recovery deployed");
-=======
->>>>>>> b3580c37
     const authServerPaymaster = await fixtures.deployExampleAuthServerPaymaster(
       await factoryContract.getAddress(),
       await sessionModuleContract.getAddress(),
       await guardianRecoveryContract.getAddress(),
       await verifierContract.getAddress(),
-<<<<<<< HEAD
-      await oidcRecoveryContract.getAddress(),
-=======
->>>>>>> b3580c37
     );
     assert(authServerPaymaster != null, "No Auth Server Paymaster deployed");
 
