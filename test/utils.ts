import "@matterlabs/hardhat-zksync-node/dist/type-extensions";
import "@matterlabs/hardhat-zksync-verify/dist/src/type-extensions";

import dotenv from "dotenv";
import { ethers, parseEther, randomBytes } from "ethers";
import { readFileSync } from "fs";
import { promises } from "fs";
import * as hre from "hardhat";
import {
  SnapshotRestorer,
  takeSnapshot,
} from "@nomicfoundation/hardhat-network-helpers";
import { ContractFactory, Provider, utils, Wallet } from "zksync-ethers";
import { base64UrlToUint8Array, getPublicKeyBytesFromPasskeySignature, unwrapEC2Signature } from "zksync-sso/utils";
import { Address, isHex, toHex, zeroAddress } from "viem";
import { AsyncFunc } from "mocha";

import type {
  AAFactory,
  ERC20,
  ExampleAuthServerPaymaster,
  SessionKeyValidator,
  SsoAccount,
  WebAuthValidator,
  SsoBeacon,
  AccountProxy,
  OidcKeyRegistry,
  GuardianRecoveryValidator,
<<<<<<< HEAD
  OidcRecoveryValidator
=======
>>>>>>> f15c1b65
} from "../typechain-types";
import {
  AAFactory__factory,
  AccountProxy__factory,
  ERC20__factory,
  ExampleAuthServerPaymaster__factory,
  SessionKeyValidator__factory,
  SsoAccount__factory,
  WebAuthValidator__factory,
  SsoBeacon__factory,
  TestPaymaster__factory,
  OidcKeyRegistry__factory,
  GuardianRecoveryValidator__factory,
<<<<<<< HEAD
  OidcRecoveryValidator__factory
=======
>>>>>>> f15c1b65
} from "../typechain-types";

export const ethersStaticSalt = new Uint8Array([
  205, 241, 161, 186, 101, 105, 79,
  248, 98, 64, 50, 124, 168, 204,
  200, 71, 214, 169, 195, 118, 199,
  62, 140, 111, 128, 47, 32, 21,
  177, 177, 174, 166,
]);

export class ContractFixtures {
  readonly wallet: Wallet = getWallet(LOCAL_RICH_WALLETS[0].privateKey);

  private _aaFactory: AAFactory;
  async getAaFactory() {
    const beaconAddress = await this.getBeaconAddress();
    if (!this._aaFactory) {
      this._aaFactory = await deployFactory(this.wallet, beaconAddress, ethersStaticSalt);
    }
    return this._aaFactory;
  }

  async getAaFactoryAddress() {
    return (await this.getAaFactory()).getAddress();
  }

  private _sessionKeyModule: SessionKeyValidator;
  async getSessionKeyContract() {
    if (!this._sessionKeyModule) {
      const contract = await create2("SessionKeyValidator", this.wallet, ethersStaticSalt);
      this._sessionKeyModule = SessionKeyValidator__factory.connect(await contract.getAddress(), this.wallet);
    }
    return this._sessionKeyModule;
  }

  async getSessionKeyModuleAddress() {
    return (await this.getSessionKeyContract()).getAddress();
  }

  private _beacon: SsoBeacon;
  async getBeaconContract() {
    if (!this._beacon) {
      const implAddress = await this.getAccountImplAddress();
      const contract = await create2("SsoBeacon", this.wallet, ethersStaticSalt, [implAddress]);
      this._beacon = SsoBeacon__factory.connect(await contract.getAddress(), this.wallet);
    }
    return this._beacon;
  }

  async getBeaconAddress() {
    return (await this.getBeaconContract()).getAddress();
  }

  private _webauthnValidatorModule: WebAuthValidator;
  // does passkey validation via modular interface
  async getWebAuthnVerifierContract() {
    if (!this._webauthnValidatorModule) {
      const contract = await create2("WebAuthValidator", this.wallet, ethersStaticSalt);
      this._webauthnValidatorModule = WebAuthValidator__factory.connect(await contract.getAddress(), this.wallet);
    }
    return this._webauthnValidatorModule;
  }

  async getPasskeyModuleAddress(): Promise<Address> {
    const webAuthnVerifierContract = await this.getWebAuthnVerifierContract();
    const contractAddress = await webAuthnVerifierContract.getAddress()
    return isHex(contractAddress) ? contractAddress : toHex(contractAddress);
  }

  private _guardianRecoveryValidator: GuardianRecoveryValidator;
  async getGuardianRecoveryValidator () {
    if (this._guardianRecoveryValidator === undefined) {
      const webAuthVerifier = await this.getWebAuthnVerifierContract();
      const aaFactoryAddress = await this.getAaFactoryAddress();
      const contract = await create2("GuardianRecoveryValidator", this.wallet, ethersStaticSalt, [await webAuthVerifier.getAddress(), aaFactoryAddress]);
      this._guardianRecoveryValidator = GuardianRecoveryValidator__factory.connect(await contract.getAddress(), this.wallet);
    }
    return this._guardianRecoveryValidator
  }

  private _oidcRecoveryValidator: OidcRecoveryValidator;
  async getOidcRecoveryValidator () {
    if (this._oidcRecoveryValidator === undefined) {
      const verifierAddress = zeroAddress;
      const oidcKeyRegistry = await this.deployOidcKeyRegistryContract();
      const contract = await create2("OidcRecoveryValidator", this.wallet, ethersStaticSalt, [await oidcKeyRegistry.getAddress(), verifierAddress]);
      this._oidcRecoveryValidator = OidcRecoveryValidator__factory.connect(await contract.getAddress(), this.wallet);
    }

    return this._oidcRecoveryValidator;
  }

  private _accountImplContract: SsoAccount;
  async getAccountImplContract(salt?: ethers.BytesLike) {
    if (!this._accountImplContract) {
      const contract = await create2("SsoAccount", this.wallet, salt ?? ethersStaticSalt);
      this._accountImplContract = SsoAccount__factory.connect(await contract.getAddress(), this.wallet);
    }
    return this._accountImplContract;
  }

  private _accountProxyContract: AccountProxy;
  async getAccountProxyContract() {
    if (!this._accountProxyContract) {
      const contract = await create2("AccountProxy", this.wallet, ethersStaticSalt, [await this.getBeaconAddress()]);
      this._accountProxyContract = AccountProxy__factory.connect(await contract.getAddress(), this.wallet);
    }
    return this._accountProxyContract;
  }

  private _oicdKeyRegistryContract: OidcKeyRegistry;
  async deployOidcKeyRegistryContract() {
    if (!this._oicdKeyRegistryContract) {
      const contract = await create2("OidcKeyRegistry", this.wallet, randomBytes(32));
      this._oicdKeyRegistryContract = OidcKeyRegistry__factory.connect(await contract.getAddress(), this.wallet);
    }
    return this._oicdKeyRegistryContract;
  }

  async getAccountImplAddress(salt?: ethers.BytesLike) {
    return (await this.getAccountImplContract(salt)).getAddress();
  }

  async deployERC20(mintTo: string): Promise<ERC20> {
    const contract = await create2("TestERC20", this.wallet, ethersStaticSalt, [mintTo]);
    return ERC20__factory.connect(await contract.getAddress(), this.wallet);
  }

  async deployTestPaymaster() {
    const contract = await create2("TestPaymaster", this.wallet, ethersStaticSalt);
    return TestPaymaster__factory.connect(await contract.getAddress(), this.wallet);
  }

  async deployExampleAuthServerPaymaster(
    aaFactoryAddress: string,
    sessionKeyValidatorAddress: string,
    guardianRecoveryValidatorAddress: string,
    oidcRecoveryValidatorAddress: string,
  ): Promise<ExampleAuthServerPaymaster> {
    const contract = await create2(
      "ExampleAuthServerPaymaster",
      this.wallet,
      ethersStaticSalt,
      [
        aaFactoryAddress,
        sessionKeyValidatorAddress,
        guardianRecoveryValidatorAddress,
        oidcRecoveryValidatorAddress,
      ],
    );
    const paymasterAddress = ExampleAuthServerPaymaster__factory.connect(await contract.getAddress(), this.wallet);

    // Fund the paymaster with 1 ETH
    await (
      await this.wallet.sendTransaction({
        to: paymasterAddress,
        value: parseEther("1"),
      })
    ).wait();

    return paymasterAddress;
  }
}

// Load env file
dotenv.config();

export const getProvider = () => {
  const rpcUrl = hre.network.config["url"];
  if (!rpcUrl) throw `⛔️ RPC URL wasn't found in "${hre.network.name}"! Please add a "url" field to the network config in hardhat.config.ts`;

  // Initialize ZKsync Provider
  const provider = new Provider(rpcUrl);

  return provider;
};

export const getProviderL1 = () => {
  const rpcUrl = hre.network.config["ethNetwork"];
  if (!rpcUrl) {
    console.warn(`No ethNetwork URL specified for network ${hre.network.name}`);
  }

  const provider = new ethers.JsonRpcProvider(rpcUrl);
  return provider;
};

export async function deployFactory(wallet: Wallet, beaconAddress: string, salt?: ethers.BytesLike): Promise<AAFactory> {
  const factoryArtifact = JSON.parse(await promises.readFile("artifacts-zk/src/AAFactory.sol/AAFactory.json", "utf8"));
  const proxyAaArtifact = JSON.parse(await promises.readFile("artifacts-zk/src/AccountProxy.sol/AccountProxy.json", "utf8"));

  const deployer = new ContractFactory(factoryArtifact.abi, factoryArtifact.bytecode, wallet, "create2");
  const bytecodeHash = utils.hashBytecode(proxyAaArtifact.bytecode);
  const factoryBytecodeHash = utils.hashBytecode(factoryArtifact.bytecode);
  const factorySalt = ethers.hexlify(salt ?? randomBytes(32));
  const constructorArgs = deployer.interface.encodeDeploy([bytecodeHash, beaconAddress]);
  const standardCreate2Address = utils.create2Address(wallet.address, factoryBytecodeHash, factorySalt, constructorArgs);
  const accountCode = await wallet.provider.getCode(standardCreate2Address);
  if (accountCode != "0x") {
    logInfo(`Factory already exists at ${standardCreate2Address}`);
    return AAFactory__factory.connect(standardCreate2Address, wallet);
  }
  const factory = await deployer.deploy(
    bytecodeHash,
    beaconAddress,
    { customData: { salt: factorySalt, factoryDeps: [proxyAaArtifact.bytecode] } },
  );
  const factoryAddress = await factory.getAddress();

  if (hre.network.config.verifyURL) {
    logInfo(`Requesting contract verification...`);
    logInfo(`src/AAFactory.sol:AAFactory`);
    await verifyContract({
      address: factoryAddress,
      contract: `src/AAFactory.sol:AAFactory`,
      constructorArguments: deployer.interface.encodeDeploy([bytecodeHash, beaconAddress]),
      bytecode: factoryArtifact.bytecode,
    });
  }

  return AAFactory__factory.connect(factoryAddress, wallet);
}

export const getWallet = (privateKey?: string) => {
  if (!privateKey) {
    // Get wallet private key from .env file
    if (!process.env.WALLET_PRIVATE_KEY) throw "Wallet private key wasn't found in .env file!";
  }

  const provider = getProvider();
  const providerL1 = getProviderL1();

  // Initialize zkSync Wallet
  const wallet = new Wallet(privateKey ?? process.env.WALLET_PRIVATE_KEY!, provider, providerL1);

  return wallet;
};

export const verifyEnoughBalance = async (wallet: Wallet, amount: bigint) => {
  // Check if the wallet has enough balance
  const balance = await wallet.getBalance();
  if (balance < amount) throw `Wallet balance is too low! Required ${ethers.formatEther(amount)} ETH, but current ${wallet.address} balance is ${ethers.formatEther(balance)} ETH`;
};

/**
 * @param {string} data.contract The contract's path and name. E.g., "contracts/Greeter.sol:Greeter"
 */
export const verifyContract = async (data: {
  address: string;
  contract: string;
  constructorArguments: string;
  bytecode: string;
}) => {
  const verificationRequestId: number = await hre.run("verify:verify", {
    ...data,
    noCompile: true,
  });
  return verificationRequestId;
};

export const create2 = async (contractName: string, wallet: Wallet, salt: ethers.BytesLike, args?: ReadonlyArray<string>) => {
  salt = ethers.hexlify(salt);
  const contractArtifact = await hre.artifacts.readArtifact(contractName);
  const deployer = new ContractFactory(contractArtifact.abi, contractArtifact.bytecode, wallet, "create2");
  const bytecodeHash = utils.hashBytecode(contractArtifact.bytecode);
  const constructorArgs = deployer.interface.encodeDeploy(args);
  const standardCreate2Address = utils.create2Address(wallet.address, bytecodeHash, salt, args ? constructorArgs : "0x");
  const accountCode = await wallet.provider.getCode(standardCreate2Address);
  if (accountCode != "0x") {
    logInfo(`Contract ${contractName} already exists!`);
    return new ethers.Contract(standardCreate2Address, contractArtifact.abi, wallet);
  }

  const deployingContract = await (args ? deployer.deploy(...args, { customData: { salt } }) : deployer.deploy({ customData: { salt } }));
  const deployedContract = await deployingContract.waitForDeployment();
  const deployedContractAddress = await deployedContract.getAddress();
  logInfo(`"${contractName}" was successfully deployed to ${deployedContractAddress}`);

  if (standardCreate2Address != deployedContractAddress) {
    logWarning("Unexpected Create2 address, perhaps salt is misconfigured?");
    logWarning(`addressFromCreate2: ${standardCreate2Address}`);
    logWarning(`deployedContractAddress: ${deployedContractAddress}`);
  }

  if (hre.network.config.verifyURL) {
    logInfo(`Requesting contract verification...`);
    logInfo(`${contractArtifact.sourceName}:${contractName}`);
    await verifyContract({
      address: deployedContractAddress,
      contract: `${contractArtifact.sourceName}:${contractName}`,
      constructorArguments: constructorArgs,
      bytecode: accountCode,
    });
  }

  return new ethers.Contract(deployedContractAddress, contractArtifact.abi, wallet);
};

export function logInfo(message: string) {
  console.log("\x1b[36m%s\x1b[0m", message);
}

export function logWarning(message: string) {
  console.log("\x1b[33m%s\x1b[0m", message);
}

const masterWallet = ethers.Wallet.fromPhrase("stuff slice staff easily soup parent arm payment cotton trade scatter struggle");

/**
 * Rich wallets can be used for testing purposes.
 * Available on ZKsync In-memory node and docker node.
 */
export const LOCAL_RICH_WALLETS = [
  hre.network.name == "dockerizedNode"
    ? {
      address: masterWallet.address,
      privateKey: masterWallet.privateKey,
    }
    : {
      address: "0xf39Fd6e51aad88F6F4ce6aB8827279cffFb92266",
      privateKey: "0xac0974bec39a17e36ba4a6b4d238ff944bacb478cbed5efcae784d7bf4f2ff80",
    },
  {
    address: "0x36615Cf349d7F6344891B1e7CA7C72883F5dc049",
    privateKey: "0x7726827caac94a7f9e1b160f7ea819f172f7b6f9d2a97f992c38edeab82d4110",
  },
  {
    address: "0xa61464658AfeAf65CccaaFD3a512b69A83B77618",
    privateKey: "0xac1e735be8536c6534bb4f17f06f6afc73b2b5ba84ac2cfb12f7461b20c0bbe3",
  },
  {
    address: "0x0D43eB5B8a47bA8900d84AA36656c92024e9772e",
    privateKey: "0xd293c684d884d56f8d6abd64fc76757d3664904e309a0645baf8522ab6366d9e",
  },
  {
    address: "0xA13c10C0D5bd6f79041B9835c63f91de35A15883",
    privateKey: "0x850683b40d4a740aa6e745f889a6fdc8327be76e122f5aba645a5b02d0248db8",
  },
  {
    address: "0x8002cD98Cfb563492A6fB3E7C8243b7B9Ad4cc92",
    privateKey: "0xf12e28c0eb1ef4ff90478f6805b68d63737b7f33abfa091601140805da450d93",
  },
  {
    address: "0x4F9133D1d3F50011A6859807C837bdCB31Aaab13",
    privateKey: "0xe667e57a9b8aaa6709e51ff7d093f1c5b73b63f9987e4ab4aa9a5c699e024ee8",
  },
  {
    address: "0xbd29A1B981925B94eEc5c4F1125AF02a2Ec4d1cA",
    privateKey: "0x28a574ab2de8a00364d5dd4b07c4f2f574ef7fcc2a86a197f65abaec836d1959",
  },
  {
    address: "0xedB6F5B4aab3dD95C7806Af42881FF12BE7e9daa",
    privateKey: "0x74d8b3a188f7260f67698eb44da07397a298df5427df681ef68c45b34b61f998",
  },
  {
    address: "0xe706e60ab5Dc512C36A4646D719b889F398cbBcB",
    privateKey: "0xbe79721778b48bcc679b78edac0ce48306a8578186ffcb9f2ee455ae6efeace1",
  },
  {
    address: "0xE90E12261CCb0F3F7976Ae611A29e84a6A85f424",
    privateKey: "0x3eb15da85647edd9a1159a4a13b9e7c56877c4eb33f614546d4db06a51868b1c",
  },
];

const convertObjArrayToUint8Array = (objArray: {
  [key: string]: number;
}): Uint8Array => {
  const objEntries = Object.entries(objArray);
  return objEntries.reduce((existingArray, nextKv) => {
    const index = parseInt(nextKv[0]);
    existingArray[index] = nextKv[1];
    return existingArray;
  }, new Uint8Array(objEntries.length));
};

// steps to get the data for this class
// 1. build a transaction in a test (aaTx)
// 2. use this sample signer to get the transaction hash of a realistic transaction
// 3. take that transaction hash to another app, and sign it (as the challenge)
// 4. bring that signed hash back here and have it returned as the signer
export class RecordedResponse {
  constructor(filename: string) {
    // loading directly from the response that was written (verifyAuthenticationResponse)
    const jsonFile = readFileSync(filename, "utf-8");
    const responseData = JSON.parse(jsonFile);
    this.authenticatorData = responseData.response.response.authenticatorData;
    this.clientData = responseData.response.response.clientDataJSON;
    this.b64SignedChallenge = responseData.response.response.signature;
    this.passkeyBytes = convertObjArrayToUint8Array(responseData.authenticator.credentialPublicKey);
    this.expectedOrigin = responseData.expectedOrigin;
  }

  getXyPublicKeys() {
    return getPublicKeyBytesFromPasskeySignature(this.passkeyBytes);
  }

  get authDataBuffer() { return base64UrlToUint8Array(this.authenticatorData); }
  get clientDataBuffer() { return base64UrlToUint8Array(this.clientData); }
  get rs() { return unwrapEC2Signature(base64UrlToUint8Array(this.b64SignedChallenge)); }

  // this is the encoded data explaining what authenticator was used (fido, web, etc)
  readonly authenticatorData: string;
  // this is a b64 encoded json object
  readonly clientData: string;
  // signed challange should come from signed transaction hash (challange is the transaction hash)
  readonly b64SignedChallenge: string;
  // This is a binary object formatted by @simplewebauthn that contains the alg type and public key
  readonly passkeyBytes: Uint8Array;
  // the domain linked the passkey that needs to be validated
  readonly expectedOrigin: string;
}

const SNAPSHOTS: SnapshotRestorer[] = [];

export function cacheBeforeEach(initializer: AsyncFunc): void {
  let initialized = false;

  beforeEach(async function () {
    if (!initialized) {
      await initializer.call(this);
      SNAPSHOTS.push(await takeSnapshot());
      initialized = true;
    } else {
      const snapshotId = SNAPSHOTS.pop()!;
      await snapshotId.restore();
      SNAPSHOTS.push(await takeSnapshot());
    }
  });

  after(async function () {
    if (initialized) {
      const snapshotId = SNAPSHOTS.pop()!;
      await snapshotId.restore();
    }
  });
}<|MERGE_RESOLUTION|>--- conflicted
+++ resolved
@@ -26,10 +26,7 @@
   AccountProxy,
   OidcKeyRegistry,
   GuardianRecoveryValidator,
-<<<<<<< HEAD
-  OidcRecoveryValidator
-=======
->>>>>>> f15c1b65
+  OidcRecoveryValidator,
 } from "../typechain-types";
 import {
   AAFactory__factory,
@@ -43,10 +40,7 @@
   TestPaymaster__factory,
   OidcKeyRegistry__factory,
   GuardianRecoveryValidator__factory,
-<<<<<<< HEAD
-  OidcRecoveryValidator__factory
-=======
->>>>>>> f15c1b65
+  OidcRecoveryValidator__factory,
 } from "../typechain-types";
 
 export const ethersStaticSalt = new Uint8Array([
