import "@matterlabs/hardhat-zksync-node/dist/type-extensions";
import "@matterlabs/hardhat-zksync-verify/dist/src/type-extensions";

import {
  SnapshotRestorer,
  takeSnapshot,
} from "@nomicfoundation/hardhat-network-helpers";
import dotenv from "dotenv";
import { ethers, parseEther, randomBytes } from "ethers";
import { readFileSync } from "fs";
import { promises } from "fs";
import * as hre from "hardhat";
import { AsyncFunc } from "mocha";
<<<<<<< HEAD
import { Address, isHex, toHex, zeroAddress } from "viem";
=======
import { Address, isHex, toHex } from "viem";
>>>>>>> c7714c0f
import { ContractFactory, Provider, utils, Wallet } from "zksync-ethers";
import { base64UrlToUint8Array, getPublicKeyBytesFromPasskeySignature, unwrapEC2Signature } from "zksync-sso/utils";

import type {
  AAFactory,
  AccountProxy,
  ERC20,
  ExampleAuthServerPaymaster,
<<<<<<< HEAD
  Groth16Verifier,
  GuardianRecoveryValidator,
  OidcKeyRegistry,
  OidcRecoveryValidator,
  SessionKeyValidator,
  SsoAccount,
  SsoBeacon,
  WebAuthValidator,
} from "../typechain-types";
=======
  GuardianRecoveryValidator,
  SessionKeyValidator,
  SsoAccount,
  SsoBeacon,
  WebAuthValidator } from "../typechain-types";
>>>>>>> c7714c0f
import {
  AAFactory__factory,
  AccountProxy__factory,
  ERC20__factory,
  ExampleAuthServerPaymaster__factory,
<<<<<<< HEAD
  Groth16Verifier__factory,
  GuardianRecoveryValidator__factory,
  OidcKeyRegistry__factory,
  OidcRecoveryValidator__factory,
=======
  GuardianRecoveryValidator__factory,
>>>>>>> c7714c0f
  SessionKeyValidator__factory,
  SsoAccount__factory,
  SsoBeacon__factory,
  TestPaymaster__factory,
<<<<<<< HEAD
  WebAuthValidator__factory,
} from "../typechain-types";
=======
  WebAuthValidator__factory } from "../typechain-types";
>>>>>>> c7714c0f

export const ethersStaticSalt = new Uint8Array([
  205, 241, 161, 186, 101, 105, 79,
  248, 98, 64, 50, 124, 168, 204,
  200, 71, 214, 169, 195, 118, 199,
  62, 140, 111, 128, 47, 32, 21,
  177, 177, 174, 166,
]);

export const CIRCOM_BIGINT_K = 17;
export const CIRCOM_BIGINT_N = 121;

export class ContractFixtures {
  readonly wallet: Wallet = getWallet(LOCAL_RICH_WALLETS[0].privateKey);

  private _aaFactory: AAFactory;
  async getAaFactory() {
    const beaconAddress = await this.getBeaconAddress();
    if (!this._aaFactory) {
      this._aaFactory = await deployFactory(this.wallet, beaconAddress, ethersStaticSalt);
    }
    return this._aaFactory;
  }

  async getAaFactoryAddress() {
    return (await this.getAaFactory()).getAddress();
  }

  private _sessionKeyModule: SessionKeyValidator;
  async getSessionKeyContract() {
    if (!this._sessionKeyModule) {
      const contract = await create2("SessionKeyValidator", this.wallet, ethersStaticSalt);
      this._sessionKeyModule = SessionKeyValidator__factory.connect(await contract.getAddress(), this.wallet);
    }
    return this._sessionKeyModule;
  }

  async getSessionKeyModuleAddress() {
    return (await this.getSessionKeyContract()).getAddress();
  }

  private _beacon: SsoBeacon;
  async getBeaconContract() {
    if (!this._beacon) {
      const implAddress = await this.getAccountImplAddress();
      const contract = await create2("SsoBeacon", this.wallet, ethersStaticSalt, [implAddress]);
      this._beacon = SsoBeacon__factory.connect(await contract.getAddress(), this.wallet);
    }
    return this._beacon;
  }

  async getBeaconAddress() {
    return (await this.getBeaconContract()).getAddress();
  }

  private _webauthnValidatorModule: WebAuthValidator;
  // does passkey validation via modular interface
  async getWebAuthnVerifierContract() {
    if (!this._webauthnValidatorModule) {
      const contract = await create2("WebAuthValidator", this.wallet, ethersStaticSalt);
      this._webauthnValidatorModule = WebAuthValidator__factory.connect(await contract.getAddress(), this.wallet);
    }
    return this._webauthnValidatorModule;
  }

  async getPasskeyModuleAddress(): Promise<Address> {
    const webAuthnVerifierContract = await this.getWebAuthnVerifierContract();
    const contractAddress = await webAuthnVerifierContract.getAddress();
    return isHex(contractAddress) ? contractAddress : toHex(contractAddress);
  }

  private _guardianRecoveryValidator: GuardianRecoveryValidator;
  async getGuardianRecoveryValidator() {
    if (this._guardianRecoveryValidator === undefined) {
      const webAuthVerifier = await this.getWebAuthnVerifierContract();
<<<<<<< HEAD
      const aaFactoryAddress = await this.getAaFactoryAddress();
      const contract = await create2("GuardianRecoveryValidator", this.wallet, ethersStaticSalt, [await webAuthVerifier.getAddress(), aaFactoryAddress]);
      this._guardianRecoveryValidator = GuardianRecoveryValidator__factory.connect(await contract.getAddress(), this.wallet);
=======
      const contract = await create2("GuardianRecoveryValidator", this.wallet, ethersStaticSalt, []);
      const proxyContract = await create2("TransparentProxy", this.wallet, ethersStaticSalt, [
        await contract.getAddress(),
        contract.interface.encodeFunctionData(
          "initialize",
          [await webAuthVerifier.getAddress()],
        )]);
      this._guardianRecoveryValidator = GuardianRecoveryValidator__factory.connect(await proxyContract.getAddress(), this.wallet);
>>>>>>> c7714c0f
    }
    return this._guardianRecoveryValidator;
  }

<<<<<<< HEAD
  private _oidcVerifier: Groth16Verifier;
  async getJOidcVerifier() {
    if (!this._oidcVerifier) {
      const contract = await create2("Groth16Verifier", this.wallet, ethersStaticSalt);
      this._oidcVerifier = Groth16Verifier__factory.connect(await contract.getAddress(), this.wallet);
    }
    return this._oidcVerifier;
  }

  private _oidcRecoveryValidator: OidcRecoveryValidator;
  async getOidcRecoveryValidator() {
    if (this._oidcRecoveryValidator === undefined) {
      const verifier = await this.getJOidcVerifier();
      const oidcKeyRegistry = await this.getOidcKeyRegistryContract();
      const webAuthValidator = await this.getWebAuthnVerifierContract();
      const contract = await create2("OidcRecoveryValidator", this.wallet, ethersStaticSalt, [await oidcKeyRegistry.getAddress(), await verifier.getAddress(), await webAuthValidator.getAddress()]);
      this._oidcRecoveryValidator = OidcRecoveryValidator__factory.connect(await contract.getAddress(), this.wallet);
    }

    return this._oidcRecoveryValidator;
  }

=======
>>>>>>> c7714c0f
  private _accountImplContract: SsoAccount;
  async getAccountImplContract(salt?: ethers.BytesLike) {
    if (!this._accountImplContract) {
      const contract = await create2("SsoAccount", this.wallet, salt ?? ethersStaticSalt);
      this._accountImplContract = SsoAccount__factory.connect(await contract.getAddress(), this.wallet);
    }
    return this._accountImplContract;
  }

  private _accountProxyContract: AccountProxy;
  async getAccountProxyContract() {
    if (!this._accountProxyContract) {
      const contract = await create2("AccountProxy", this.wallet, ethersStaticSalt, [await this.getBeaconAddress()]);
      this._accountProxyContract = AccountProxy__factory.connect(await contract.getAddress(), this.wallet);
    }
    return this._accountProxyContract;
  }

  private _oicdKeyRegistryContract: OidcKeyRegistry;
  async getOidcKeyRegistryContract() {
    if (!this._oicdKeyRegistryContract) {
      const contract = await create2("OidcKeyRegistry", this.wallet, randomBytes(32));
      this._oicdKeyRegistryContract = OidcKeyRegistry__factory.connect(await contract.getAddress(), this.wallet);
    }
    return this._oicdKeyRegistryContract;
  }

  async getAccountImplAddress(salt?: ethers.BytesLike) {
    return (await this.getAccountImplContract(salt)).getAddress();
  }

  async deployERC20(mintTo: string): Promise<ERC20> {
    const contract = await create2("TestERC20", this.wallet, ethersStaticSalt, [mintTo]);
    return ERC20__factory.connect(await contract.getAddress(), this.wallet);
  }

  async deployTestPaymaster() {
    const contract = await create2("TestPaymaster", this.wallet, ethersStaticSalt);
    return TestPaymaster__factory.connect(await contract.getAddress(), this.wallet);
  }

  async deployExampleAuthServerPaymaster(
    aaFactoryAddress: string,
    sessionKeyValidatorAddress: string,
    guardianRecoveryValidatorAddress: string,
<<<<<<< HEAD
    oidcRecoveryValidatorAddress: string,
=======
    webAuthValidatorAddress: string,
>>>>>>> c7714c0f
  ): Promise<ExampleAuthServerPaymaster> {
    const contract = await create2(
      "ExampleAuthServerPaymaster",
      this.wallet,
      ethersStaticSalt,
      [
        aaFactoryAddress,
        sessionKeyValidatorAddress,
        guardianRecoveryValidatorAddress,
<<<<<<< HEAD
        oidcRecoveryValidatorAddress,
=======
        webAuthValidatorAddress,
>>>>>>> c7714c0f
      ],
    );
    const paymasterAddress = ExampleAuthServerPaymaster__factory.connect(await contract.getAddress(), this.wallet);

    // Fund the paymaster with 1 ETH
    await (
      await this.wallet.sendTransaction({
        to: paymasterAddress,
        value: parseEther("1"),
      })
    ).wait();

    return paymasterAddress;
  }
}

// Load env file
dotenv.config();

export const getProvider = () => {
  const rpcUrl = hre.network.config["url"];
  if (!rpcUrl) throw `⛔️ RPC URL wasn't found in "${hre.network.name}"! Please add a "url" field to the network config in hardhat.config.ts`;

  // Initialize ZKsync Provider
  const provider = new Provider(rpcUrl);

  return provider;
};

export const getProviderL1 = () => {
  const rpcUrl = hre.network.config["ethNetwork"];
  if (!rpcUrl) {
    console.warn(`No ethNetwork URL specified for network ${hre.network.name}`);
  }

  const provider = new ethers.JsonRpcProvider(rpcUrl);
  return provider;
};

export async function deployFactory(wallet: Wallet, beaconAddress: string, salt?: ethers.BytesLike): Promise<AAFactory> {
  const factoryArtifact = JSON.parse(await promises.readFile("artifacts-zk/src/AAFactory.sol/AAFactory.json", "utf8"));
  const proxyAaArtifact = JSON.parse(await promises.readFile("artifacts-zk/src/AccountProxy.sol/AccountProxy.json", "utf8"));

  const deployer = new ContractFactory(factoryArtifact.abi, factoryArtifact.bytecode, wallet, "create2");
  const bytecodeHash = utils.hashBytecode(proxyAaArtifact.bytecode);
  const factoryBytecodeHash = utils.hashBytecode(factoryArtifact.bytecode);
  const factorySalt = ethers.hexlify(salt ?? randomBytes(32));
  const constructorArgs = deployer.interface.encodeDeploy([bytecodeHash, beaconAddress]);
  const standardCreate2Address = utils.create2Address(wallet.address, factoryBytecodeHash, factorySalt, constructorArgs);
  const accountCode = await wallet.provider.getCode(standardCreate2Address);
  if (accountCode != "0x") {
    logInfo(`Factory already exists at ${standardCreate2Address}`);
    return AAFactory__factory.connect(standardCreate2Address, wallet);
  }
  const factory = await deployer.deploy(
    bytecodeHash,
    beaconAddress,
    { customData: { salt: factorySalt, factoryDeps: [proxyAaArtifact.bytecode] } },
  );
  const factoryAddress = await factory.getAddress();

  if (hre.network.config.verifyURL) {
    logInfo(`Requesting contract verification...`);
    logInfo(`src/AAFactory.sol:AAFactory`);
    await verifyContract({
      address: factoryAddress,
      contract: `src/AAFactory.sol:AAFactory`,
      constructorArguments: deployer.interface.encodeDeploy([bytecodeHash, beaconAddress]),
      bytecode: factoryArtifact.bytecode,
    });
  }

  return AAFactory__factory.connect(factoryAddress, wallet);
}

export const getWallet = (privateKey?: string) => {
  if (!privateKey) {
    // Get wallet private key from .env file
    if (!process.env.WALLET_PRIVATE_KEY) throw "Wallet private key wasn't found in .env file!";
  }

  const provider = getProvider();
  const providerL1 = getProviderL1();

  // Initialize zkSync Wallet
  const wallet = new Wallet(privateKey ?? process.env.WALLET_PRIVATE_KEY!, provider, providerL1);

  return wallet;
};

export const verifyEnoughBalance = async (wallet: Wallet, amount: bigint) => {
  // Check if the wallet has enough balance
  const balance = await wallet.getBalance();
  if (balance < amount) throw `Wallet balance is too low! Required ${ethers.formatEther(amount)} ETH, but current ${wallet.address} balance is ${ethers.formatEther(balance)} ETH`;
};

/**
 * @param {string} data.contract The contract's path and name. E.g., "contracts/Greeter.sol:Greeter"
 */
export const verifyContract = async (data: {
  address: string;
  contract: string;
  constructorArguments: string;
  bytecode: string;
}) => {
  const verificationRequestId: number = await hre.run("verify:verify", {
    ...data,
    noCompile: true,
  });
  return verificationRequestId;
};

export const create2 = async (contractName: string, wallet: Wallet, salt: ethers.BytesLike, args?: ReadonlyArray<string>) => {
  salt = ethers.hexlify(salt);
  const contractArtifact = await hre.artifacts.readArtifact(contractName);
  const deployer = new ContractFactory(contractArtifact.abi, contractArtifact.bytecode, wallet, "create2");
  const bytecodeHash = utils.hashBytecode(contractArtifact.bytecode);
  const constructorArgs = deployer.interface.encodeDeploy(args);
  const standardCreate2Address = utils.create2Address(wallet.address, bytecodeHash, salt, args ? constructorArgs : "0x");
  const accountCode = await wallet.provider.getCode(standardCreate2Address);
  if (accountCode != "0x") {
    logInfo(`Contract ${contractName} already exists!`);
    return new ethers.Contract(standardCreate2Address, contractArtifact.abi, wallet);
  }

  const deployingContract = await (args ? deployer.deploy(...args, { customData: { salt } }) : deployer.deploy({ customData: { salt } }));
  const deployedContract = await deployingContract.waitForDeployment();
  const deployedContractAddress = await deployedContract.getAddress();
  logInfo(`"${contractName}" was successfully deployed to ${deployedContractAddress}`);

  if (standardCreate2Address != deployedContractAddress) {
    logWarning("Unexpected Create2 address, perhaps salt is misconfigured?");
    logWarning(`addressFromCreate2: ${standardCreate2Address}`);
    logWarning(`deployedContractAddress: ${deployedContractAddress}`);
  }

  if (hre.network.config.verifyURL) {
    logInfo(`Requesting contract verification...`);
    logInfo(`${contractArtifact.sourceName}:${contractName}`);
    await verifyContract({
      address: deployedContractAddress,
      contract: `${contractArtifact.sourceName}:${contractName}`,
      constructorArguments: constructorArgs,
      bytecode: accountCode,
    });
  }

  return new ethers.Contract(deployedContractAddress, contractArtifact.abi, wallet);
};

export function logInfo(message: string) {
  console.log("\x1b[36m%s\x1b[0m", message);
}

export function logWarning(message: string) {
  console.log("\x1b[33m%s\x1b[0m", message);
}

const masterWallet = ethers.Wallet.fromPhrase("stuff slice staff easily soup parent arm payment cotton trade scatter struggle");

/**
 * Rich wallets can be used for testing purposes.
 * Available on ZKsync In-memory node and docker node.
 */
export const LOCAL_RICH_WALLETS = [
  hre.network.name == "dockerizedNode"
    ? {
        address: masterWallet.address,
        privateKey: masterWallet.privateKey,
      }
    : {
        address: "0xf39Fd6e51aad88F6F4ce6aB8827279cffFb92266",
        privateKey: "0xac0974bec39a17e36ba4a6b4d238ff944bacb478cbed5efcae784d7bf4f2ff80",
      },
  {
    address: "0x36615Cf349d7F6344891B1e7CA7C72883F5dc049",
    privateKey: "0x7726827caac94a7f9e1b160f7ea819f172f7b6f9d2a97f992c38edeab82d4110",
  },
  {
    address: "0xa61464658AfeAf65CccaaFD3a512b69A83B77618",
    privateKey: "0xac1e735be8536c6534bb4f17f06f6afc73b2b5ba84ac2cfb12f7461b20c0bbe3",
  },
  {
    address: "0x0D43eB5B8a47bA8900d84AA36656c92024e9772e",
    privateKey: "0xd293c684d884d56f8d6abd64fc76757d3664904e309a0645baf8522ab6366d9e",
  },
  {
    address: "0xA13c10C0D5bd6f79041B9835c63f91de35A15883",
    privateKey: "0x850683b40d4a740aa6e745f889a6fdc8327be76e122f5aba645a5b02d0248db8",
  },
  {
    address: "0x8002cD98Cfb563492A6fB3E7C8243b7B9Ad4cc92",
    privateKey: "0xf12e28c0eb1ef4ff90478f6805b68d63737b7f33abfa091601140805da450d93",
  },
  {
    address: "0x4F9133D1d3F50011A6859807C837bdCB31Aaab13",
    privateKey: "0xe667e57a9b8aaa6709e51ff7d093f1c5b73b63f9987e4ab4aa9a5c699e024ee8",
  },
  {
    address: "0xbd29A1B981925B94eEc5c4F1125AF02a2Ec4d1cA",
    privateKey: "0x28a574ab2de8a00364d5dd4b07c4f2f574ef7fcc2a86a197f65abaec836d1959",
  },
  {
    address: "0xedB6F5B4aab3dD95C7806Af42881FF12BE7e9daa",
    privateKey: "0x74d8b3a188f7260f67698eb44da07397a298df5427df681ef68c45b34b61f998",
  },
  {
    address: "0xe706e60ab5Dc512C36A4646D719b889F398cbBcB",
    privateKey: "0xbe79721778b48bcc679b78edac0ce48306a8578186ffcb9f2ee455ae6efeace1",
  },
  {
    address: "0xE90E12261CCb0F3F7976Ae611A29e84a6A85f424",
    privateKey: "0x3eb15da85647edd9a1159a4a13b9e7c56877c4eb33f614546d4db06a51868b1c",
  },
];

const convertObjArrayToUint8Array = (objArray: {
  [key: string]: number;
}): Uint8Array => {
  const objEntries = Object.entries(objArray);
  return objEntries.reduce((existingArray, nextKv) => {
    const index = parseInt(nextKv[0]);
    existingArray[index] = nextKv[1];
    return existingArray;
  }, new Uint8Array(objEntries.length));
};

// steps to get the data for this class
// 1. build a transaction in a test (aaTx)
// 2. use this sample signer to get the transaction hash of a realistic transaction
// 3. take that transaction hash to another app, and sign it (as the challenge)
// 4. bring that signed hash back here and have it returned as the signer
export class RecordedResponse {
  constructor(filename: string) {
    // loading directly from the response that was written (verifyAuthenticationResponse)
    const jsonFile = readFileSync(filename, "utf-8");
    const responseData = JSON.parse(jsonFile);
    this.authenticatorData = responseData.response.response.authenticatorData;
    this.clientData = responseData.response.response.clientDataJSON;
    this.b64SignedChallenge = responseData.response.response.signature;
    this.passkeyBytes = convertObjArrayToUint8Array(responseData.authenticator.credentialPublicKey);
    this.expectedOrigin = responseData.expectedOrigin;
    this.credentialId = responseData.authenticator.credentialID;
  }

  getXyPublicKeys() {
    return getPublicKeyBytesFromPasskeySignature(this.passkeyBytes);
  }

  get authDataBuffer() { return base64UrlToUint8Array(this.authenticatorData); }
  get clientDataBuffer() { return base64UrlToUint8Array(this.clientData); }
  get rs() { return unwrapEC2Signature(base64UrlToUint8Array(this.b64SignedChallenge)); }

  // this is the encoded data explaining what authenticator was used (fido, web, etc)
  readonly authenticatorData: string;
  // this is a b64 encoded json object
  readonly clientData: string;
  // signed challange should come from signed transaction hash (challange is the transaction hash)
  readonly b64SignedChallenge: string;
  // This is a binary object formatted by @simplewebauthn that contains the alg type and public key
  readonly passkeyBytes: Uint8Array;
  // the domain linked the passkey that needs to be validated
  readonly expectedOrigin: string;
<<<<<<< HEAD
=======
  // the unique id encoded in the client data
  readonly credentialId: string;
>>>>>>> c7714c0f
}

const SNAPSHOTS: SnapshotRestorer[] = [];

export function cacheBeforeEach(initializer: AsyncFunc): void {
  let initialized = false;

  beforeEach(async function () {
    if (!initialized) {
      await initializer.call(this);
      SNAPSHOTS.push(await takeSnapshot());
      initialized = true;
    } else {
      const snapshotId = SNAPSHOTS.pop()!;
      await snapshotId.restore();
      SNAPSHOTS.push(await takeSnapshot());
    }
  });

  after(async function () {
    if (initialized) {
      const snapshotId = SNAPSHOTS.pop()!;
      await snapshotId.restore();
    }
  });
<<<<<<< HEAD
}

export const base64ToCircomBigInt = (data: string): string[] => {
  const vec = Buffer.from(data, "base64url");
  let num = 0n;
  for (let i = 0; i < vec.length; i++) {
    num += BigInt(vec[i]) << BigInt(8 * i);
  }
  const res: string[] = [];
  const msk = (1n << BigInt(CIRCOM_BIGINT_N)) - 1n;
  for (let i = 0; i < CIRCOM_BIGINT_K; ++i) {
    res.push(((num >> BigInt(i * CIRCOM_BIGINT_N)) & msk).toString());
  }
  return res;
};
=======
}
>>>>>>> c7714c0f
<|MERGE_RESOLUTION|>--- conflicted
+++ resolved
@@ -11,11 +11,7 @@
 import { promises } from "fs";
 import * as hre from "hardhat";
 import { AsyncFunc } from "mocha";
-<<<<<<< HEAD
-import { Address, isHex, toHex, zeroAddress } from "viem";
-=======
 import { Address, isHex, toHex } from "viem";
->>>>>>> c7714c0f
 import { ContractFactory, Provider, utils, Wallet } from "zksync-ethers";
 import { base64UrlToUint8Array, getPublicKeyBytesFromPasskeySignature, unwrapEC2Signature } from "zksync-sso/utils";
 
@@ -24,7 +20,6 @@
   AccountProxy,
   ERC20,
   ExampleAuthServerPaymaster,
-<<<<<<< HEAD
   Groth16Verifier,
   GuardianRecoveryValidator,
   OidcKeyRegistry,
@@ -34,36 +29,21 @@
   SsoBeacon,
   WebAuthValidator,
 } from "../typechain-types";
-=======
-  GuardianRecoveryValidator,
-  SessionKeyValidator,
-  SsoAccount,
-  SsoBeacon,
-  WebAuthValidator } from "../typechain-types";
->>>>>>> c7714c0f
 import {
   AAFactory__factory,
   AccountProxy__factory,
   ERC20__factory,
   ExampleAuthServerPaymaster__factory,
-<<<<<<< HEAD
   Groth16Verifier__factory,
   GuardianRecoveryValidator__factory,
   OidcKeyRegistry__factory,
   OidcRecoveryValidator__factory,
-=======
-  GuardianRecoveryValidator__factory,
->>>>>>> c7714c0f
   SessionKeyValidator__factory,
   SsoAccount__factory,
   SsoBeacon__factory,
   TestPaymaster__factory,
-<<<<<<< HEAD
   WebAuthValidator__factory,
 } from "../typechain-types";
-=======
-  WebAuthValidator__factory } from "../typechain-types";
->>>>>>> c7714c0f
 
 export const ethersStaticSalt = new Uint8Array([
   205, 241, 161, 186, 101, 105, 79,
@@ -135,15 +115,32 @@
     return isHex(contractAddress) ? contractAddress : toHex(contractAddress);
   }
 
+  private _oidcVerifier: Groth16Verifier;
+  async getJOidcVerifier() {
+    if (!this._oidcVerifier) {
+      const contract = await create2("Groth16Verifier", this.wallet, ethersStaticSalt);
+      this._oidcVerifier = Groth16Verifier__factory.connect(await contract.getAddress(), this.wallet);
+    }
+    return this._oidcVerifier;
+  }
+
+  private _oidcRecoveryValidator: OidcRecoveryValidator;
+  async getOidcRecoveryValidator() {
+    if (this._oidcRecoveryValidator === undefined) {
+      const verifier = await this.getJOidcVerifier();
+      const oidcKeyRegistry = await this.getOidcKeyRegistryContract();
+      const webAuthValidator = await this.getWebAuthnVerifierContract();
+      const contract = await create2("OidcRecoveryValidator", this.wallet, ethersStaticSalt, [await oidcKeyRegistry.getAddress(), await verifier.getAddress(), await webAuthValidator.getAddress()]);
+      this._oidcRecoveryValidator = OidcRecoveryValidator__factory.connect(await contract.getAddress(), this.wallet);
+    }
+
+    return this._oidcRecoveryValidator;
+  }
+
   private _guardianRecoveryValidator: GuardianRecoveryValidator;
   async getGuardianRecoveryValidator() {
     if (this._guardianRecoveryValidator === undefined) {
       const webAuthVerifier = await this.getWebAuthnVerifierContract();
-<<<<<<< HEAD
-      const aaFactoryAddress = await this.getAaFactoryAddress();
-      const contract = await create2("GuardianRecoveryValidator", this.wallet, ethersStaticSalt, [await webAuthVerifier.getAddress(), aaFactoryAddress]);
-      this._guardianRecoveryValidator = GuardianRecoveryValidator__factory.connect(await contract.getAddress(), this.wallet);
-=======
       const contract = await create2("GuardianRecoveryValidator", this.wallet, ethersStaticSalt, []);
       const proxyContract = await create2("TransparentProxy", this.wallet, ethersStaticSalt, [
         await contract.getAddress(),
@@ -152,36 +149,10 @@
           [await webAuthVerifier.getAddress()],
         )]);
       this._guardianRecoveryValidator = GuardianRecoveryValidator__factory.connect(await proxyContract.getAddress(), this.wallet);
->>>>>>> c7714c0f
     }
     return this._guardianRecoveryValidator;
   }
 
-<<<<<<< HEAD
-  private _oidcVerifier: Groth16Verifier;
-  async getJOidcVerifier() {
-    if (!this._oidcVerifier) {
-      const contract = await create2("Groth16Verifier", this.wallet, ethersStaticSalt);
-      this._oidcVerifier = Groth16Verifier__factory.connect(await contract.getAddress(), this.wallet);
-    }
-    return this._oidcVerifier;
-  }
-
-  private _oidcRecoveryValidator: OidcRecoveryValidator;
-  async getOidcRecoveryValidator() {
-    if (this._oidcRecoveryValidator === undefined) {
-      const verifier = await this.getJOidcVerifier();
-      const oidcKeyRegistry = await this.getOidcKeyRegistryContract();
-      const webAuthValidator = await this.getWebAuthnVerifierContract();
-      const contract = await create2("OidcRecoveryValidator", this.wallet, ethersStaticSalt, [await oidcKeyRegistry.getAddress(), await verifier.getAddress(), await webAuthValidator.getAddress()]);
-      this._oidcRecoveryValidator = OidcRecoveryValidator__factory.connect(await contract.getAddress(), this.wallet);
-    }
-
-    return this._oidcRecoveryValidator;
-  }
-
-=======
->>>>>>> c7714c0f
   private _accountImplContract: SsoAccount;
   async getAccountImplContract(salt?: ethers.BytesLike) {
     if (!this._accountImplContract) {
@@ -227,11 +198,7 @@
     aaFactoryAddress: string,
     sessionKeyValidatorAddress: string,
     guardianRecoveryValidatorAddress: string,
-<<<<<<< HEAD
-    oidcRecoveryValidatorAddress: string,
-=======
     webAuthValidatorAddress: string,
->>>>>>> c7714c0f
   ): Promise<ExampleAuthServerPaymaster> {
     const contract = await create2(
       "ExampleAuthServerPaymaster",
@@ -241,11 +208,7 @@
         aaFactoryAddress,
         sessionKeyValidatorAddress,
         guardianRecoveryValidatorAddress,
-<<<<<<< HEAD
-        oidcRecoveryValidatorAddress,
-=======
         webAuthValidatorAddress,
->>>>>>> c7714c0f
       ],
     );
     const paymasterAddress = ExampleAuthServerPaymaster__factory.connect(await contract.getAddress(), this.wallet);
@@ -509,11 +472,8 @@
   readonly passkeyBytes: Uint8Array;
   // the domain linked the passkey that needs to be validated
   readonly expectedOrigin: string;
-<<<<<<< HEAD
-=======
   // the unique id encoded in the client data
   readonly credentialId: string;
->>>>>>> c7714c0f
 }
 
 const SNAPSHOTS: SnapshotRestorer[] = [];
@@ -539,7 +499,6 @@
       await snapshotId.restore();
     }
   });
-<<<<<<< HEAD
 }
 
 export const base64ToCircomBigInt = (data: string): string[] => {
@@ -554,7 +513,4 @@
     res.push(((num >> BigInt(i * CIRCOM_BIGINT_N)) & msk).toString());
   }
   return res;
-};
-=======
-}
->>>>>>> c7714c0f
+};