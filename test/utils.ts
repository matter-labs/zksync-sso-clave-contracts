--- conflicted
+++ resolved
@@ -24,11 +24,8 @@
   WebAuthValidator,
   SsoBeacon,
   AccountProxy,
-<<<<<<< HEAD
-  OidcKeyRegistry
-=======
+  OidcKeyRegistry,
   GuardianRecoveryValidator
->>>>>>> a6369758
 } from "../typechain-types";
 import {
   AAFactory__factory,
@@ -40,11 +37,8 @@
   WebAuthValidator__factory,
   SsoBeacon__factory,
   TestPaymaster__factory,
-<<<<<<< HEAD
-  OidcKeyRegistry__factory
-=======
+  OidcKeyRegistry__factory,
   GuardianRecoveryValidator__factory
->>>>>>> a6369758
 } from "../typechain-types";
 
 export const ethersStaticSalt = new Uint8Array([
